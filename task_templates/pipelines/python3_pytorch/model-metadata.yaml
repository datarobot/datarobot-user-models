# model-metadata.yaml allows to specify task input/output requirements to help validate a blueprint where it's used.
# It's also valuable if you are using `drum push`
# see MODEL-METADATA.md and VALIDATION-SCHEMA.md for full explanations of fields
name: python3_pytorch
<<<<<<< HEAD
type: training
targetType: binary
# modelID: optional
environmentID: 5e8c889607389fe0f466c72d
#trainingModel:
#  trainOnProject: optional project on which to train
validation:
  # Path is relative to this file
  input: ../../../tests/testdata/iris_binary_training.csv
  targetName: Species
=======
type: training # training (for custom tasks) or inference (for custom inference models)
environmentID: 5e8c888007389fe0f466c72b # optional, only required when using "drum push" to select environment
targetType: regression  # can be one of: transform, binary, regression, anomaly, multiclass, unstructured (unstructured is only available for inference models)

# This part below defines the task's schema. Using this schema, on the fly,
# DataRobot will validate if the task requirements match neighboring tasks in a blueprint
# Note that it's only available for tasks, and not for inference models
# Every condition (and the whole section) is optional
>>>>>>> 4985b14a
typeSchema:
  # Specify what data types this task allows as input
  input_requirements:

    # specify what data types this task allows as input
    - field: data_types
      condition: IN # can be one of IN or NOT_IN
      value: # can be one or multiple of NUM, TXT, IMG, DATE, CAT, DATE_DURATION, COUNT_DICT, GEO
        - NUM

    # specify how many columns the task requires
    - field: number_of_columns
      condition: NOT_LESS_THAN # can be one of EQUALS, IN, NOT_EQUALS, NOT_IN, GREATER_THAN, LESS_THAN, NOT_GREATER_THAN, NOT_LESS_THAN
      value: 1 # non-negative integer value

    # specify if the task accepts data in sparse format (CSR format for python, dgTMatrix for R)
    - field: sparse
      condition: EQUALS # only EQUALS is supported
      value: FORBIDDEN # one of: FORBIDDEN, SUPPORTED, REQUIRED

    # specify if the task accepts missing values
    - field: contains_missing
      condition: EQUALS # only EQUALS is supported
      value: FORBIDDEN # can be one of FORBIDDEN, SUPPORTED<|MERGE_RESOLUTION|>--- conflicted
+++ resolved
@@ -2,18 +2,6 @@
 # It's also valuable if you are using `drum push`
 # see MODEL-METADATA.md and VALIDATION-SCHEMA.md for full explanations of fields
 name: python3_pytorch
-<<<<<<< HEAD
-type: training
-targetType: binary
-# modelID: optional
-environmentID: 5e8c889607389fe0f466c72d
-#trainingModel:
-#  trainOnProject: optional project on which to train
-validation:
-  # Path is relative to this file
-  input: ../../../tests/testdata/iris_binary_training.csv
-  targetName: Species
-=======
 type: training # training (for custom tasks) or inference (for custom inference models)
 environmentID: 5e8c888007389fe0f466c72b # optional, only required when using "drum push" to select environment
 targetType: regression  # can be one of: transform, binary, regression, anomaly, multiclass, unstructured (unstructured is only available for inference models)
@@ -22,7 +10,7 @@
 # DataRobot will validate if the task requirements match neighboring tasks in a blueprint
 # Note that it's only available for tasks, and not for inference models
 # Every condition (and the whole section) is optional
->>>>>>> 4985b14a
+
 typeSchema:
   # Specify what data types this task allows as input
   input_requirements:
