# model-metadata.yaml allows to specify task input/output requirements to help validate a blueprint where it's used.
# It's also valuable if you are using `drum push`
# see MODEL-METADATA.md and VALIDATION-SCHEMA.md for full explanations of fields
name: python3_calibrated_anomaly_detection
<<<<<<< HEAD
type: training
targetType: anomaly
# modelID: optional, used with drum push to create a new version of an existing model
# environmentID: optional, used with drum push to select environment
#trainingModel:
#  trainOnProject: optional project on which to train
validation:
  # Path is relative to this file
  input: ../../../tests/testdata/boston_housing.csv
=======
type: training # training (for custom tasks) or inference (for custom inference models)
environmentID: 5e8c889607389fe0f466c72d # optional, only required when using "drum push" to select environment
targetType: anomaly  # can be one of: transform, binary, regression, anomaly, multiclass, unstructured (unstructured is only available for inference models)

# This part below defines the task's schema. Using this schema, on the fly,
# DataRobot will validate if the task requirements match neighboring tasks in a blueprint
# Note that it's only available for tasks, and not for inference models
# Every condition (and the whole section) is optional
>>>>>>> 4985b14a
typeSchema:
  # Specify what data types this task allows as input
  input_requirements:

    # specify what data types this task allows as input
    - field: data_types
      condition: IN # can be one of IN or NOT_IN
      value: # can be one or multiple of NUM, TXT, IMG, DATE, CAT, DATE_DURATION, COUNT_DICT, GEO
        - NUM

    # specify how many columns the task requires
    - field: number_of_columns
      condition: NOT_LESS_THAN # can be one of EQUALS, IN, NOT_EQUALS, NOT_IN, GREATER_THAN, LESS_THAN, NOT_GREATER_THAN, NOT_LESS_THAN
      value: 2 # non-negative integer value

    # specify if the task accepts data in sparse format (CSR format for python, dgTMatrix for R)
    - field: sparse
      condition: EQUALS # only EQUALS is supported
      value: FORBIDDEN # one of: FORBIDDEN, SUPPORTED, REQUIRED

    # specify if the task accepts missing values
    - field: contains_missing
      condition: EQUALS # only EQUALS is supported
      value: SUPPORTED # can be one of FORBIDDEN, SUPPORTED<|MERGE_RESOLUTION|>--- conflicted
+++ resolved
@@ -2,17 +2,6 @@
 # It's also valuable if you are using `drum push`
 # see MODEL-METADATA.md and VALIDATION-SCHEMA.md for full explanations of fields
 name: python3_calibrated_anomaly_detection
-<<<<<<< HEAD
-type: training
-targetType: anomaly
-# modelID: optional, used with drum push to create a new version of an existing model
-# environmentID: optional, used with drum push to select environment
-#trainingModel:
-#  trainOnProject: optional project on which to train
-validation:
-  # Path is relative to this file
-  input: ../../../tests/testdata/boston_housing.csv
-=======
 type: training # training (for custom tasks) or inference (for custom inference models)
 environmentID: 5e8c889607389fe0f466c72d # optional, only required when using "drum push" to select environment
 targetType: anomaly  # can be one of: transform, binary, regression, anomaly, multiclass, unstructured (unstructured is only available for inference models)
@@ -21,7 +10,7 @@
 # DataRobot will validate if the task requirements match neighboring tasks in a blueprint
 # Note that it's only available for tasks, and not for inference models
 # Every condition (and the whole section) is optional
->>>>>>> 4985b14a
+
 typeSchema:
   # Specify what data types this task allows as input
   input_requirements:
