{
  "id": "5e8c88a407389fe0f466c72f",
  "name": "[DataRobot] Python 3.11 XGBoost Drop-In",
  "description": "This template environment can be used to create artifact-only xgboost custom models. This environment contains xgboost and only requires your model artifact as a .pkl file and optionally a custom.py file.",
  "programmingLanguage": "python",
  "label": "",
<<<<<<< HEAD
  "environmentVersionId": "68e43e0626311c13475bf1e5",
=======
  "environmentVersionId": "68e41d370071e23661006ce4",
>>>>>>> 7bac2cd5
  "environmentVersionDescription": "",
  "isPublic": true,
  "isDownloadable": true,
  "useCases": [
    "customModel"
  ],
  "contextUrl": "https://github.com/datarobot/datarobot-user-models/tree/master/public_dropin_environments/python3_xgboost",
  "imageRepository": "env-python-xgboost",
  "tags": [
<<<<<<< HEAD
    "v11.2.0-68e43e0626311c13475bf1e5",
    "68e43e0626311c13475bf1e5",
=======
    "v11.2.0-68e41d370071e23661006ce4",
    "68e41d370071e23661006ce4",
>>>>>>> 7bac2cd5
    "v11.2.0-latest"
  ]
}<|MERGE_RESOLUTION|>--- conflicted
+++ resolved
@@ -4,11 +4,7 @@
   "description": "This template environment can be used to create artifact-only xgboost custom models. This environment contains xgboost and only requires your model artifact as a .pkl file and optionally a custom.py file.",
   "programmingLanguage": "python",
   "label": "",
-<<<<<<< HEAD
-  "environmentVersionId": "68e43e0626311c13475bf1e5",
-=======
   "environmentVersionId": "68e41d370071e23661006ce4",
->>>>>>> 7bac2cd5
   "environmentVersionDescription": "",
   "isPublic": true,
   "isDownloadable": true,
@@ -18,13 +14,8 @@
   "contextUrl": "https://github.com/datarobot/datarobot-user-models/tree/master/public_dropin_environments/python3_xgboost",
   "imageRepository": "env-python-xgboost",
   "tags": [
-<<<<<<< HEAD
-    "v11.2.0-68e43e0626311c13475bf1e5",
-    "68e43e0626311c13475bf1e5",
-=======
     "v11.2.0-68e41d370071e23661006ce4",
     "68e41d370071e23661006ce4",
->>>>>>> 7bac2cd5
     "v11.2.0-latest"
   ]
 }