{
  "id": "67a554bbfbef3a4ce2ab6700",
  "name": "[DataRobot] Python 3.11 Drop-In",
  "description": "This template environment can be used to create Python based custom models. User is responsible to provide requirements.txt with the model, to install all the required dependencies.",
  "programmingLanguage": "python",
  "label": "",
<<<<<<< HEAD
  "environmentVersionId": "68e43d5526311c1256b0c74f",
=======
  "environmentVersionId": "68e4519c2054621259094e94",
>>>>>>> 7bac2cd5
  "environmentVersionDescription": "",
  "isPublic": true,
  "isDownloadable": true,
  "useCases": [
    "customModel"
  ],
  "contextUrl": "https://github.com/datarobot/datarobot-user-models/tree/master/public_dropin_environments/python311",
  "imageRepository": "env-python",
  "tags": [
<<<<<<< HEAD
    "v11.2.0-68e43d5526311c1256b0c74f",
    "68e43d5526311c1256b0c74f",
=======
    "v11.2.0-68e4519c2054621259094e94",
    "68e4519c2054621259094e94",
>>>>>>> 7bac2cd5
    "v11.2.0-latest"
  ]
}<|MERGE_RESOLUTION|>--- conflicted
+++ resolved
@@ -4,11 +4,7 @@
   "description": "This template environment can be used to create Python based custom models. User is responsible to provide requirements.txt with the model, to install all the required dependencies.",
   "programmingLanguage": "python",
   "label": "",
-<<<<<<< HEAD
-  "environmentVersionId": "68e43d5526311c1256b0c74f",
-=======
   "environmentVersionId": "68e4519c2054621259094e94",
->>>>>>> 7bac2cd5
   "environmentVersionDescription": "",
   "isPublic": true,
   "isDownloadable": true,
@@ -18,13 +14,8 @@
   "contextUrl": "https://github.com/datarobot/datarobot-user-models/tree/master/public_dropin_environments/python311",
   "imageRepository": "env-python",
   "tags": [
-<<<<<<< HEAD
-    "v11.2.0-68e43d5526311c1256b0c74f",
-    "68e43d5526311c1256b0c74f",
-=======
     "v11.2.0-68e4519c2054621259094e94",
     "68e4519c2054621259094e94",
->>>>>>> 7bac2cd5
     "v11.2.0-latest"
   ]
 }