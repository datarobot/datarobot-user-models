{
  "id": "5e8c886607389fe0f466c729",
  "name": "[DataRobot] Python 3.11 Keras Drop-In",
  "description": "This template environment can be used to create artifact-only keras custom models. This environment contains keras backed by tensorflow and only requires your model artifact as a .h5 file and optionally a custom.py file.",
  "programmingLanguage": "python",
  "label": "",
<<<<<<< HEAD
  "environmentVersionId": "68e43d5f26311c1272f15e01",
=======
  "environmentVersionId": "68e41c500025331a640064a6",
>>>>>>> 7bac2cd5
  "environmentVersionDescription": "",
  "isPublic": true,
  "isDownloadable": true,
  "useCases": [
    "customModel"
  ],
  "contextUrl": "https://github.com/datarobot/datarobot-user-models/tree/master/public_dropin_environments/python3_keras",
  "imageRepository": "env-python-keras",
  "tags": [
<<<<<<< HEAD
    "v11.2.0-68e43d5f26311c1272f15e01",
    "68e43d5f26311c1272f15e01",
=======
    "v11.2.0-68e41c500025331a640064a6",
    "68e41c500025331a640064a6",
>>>>>>> 7bac2cd5
    "v11.2.0-latest"
  ]
}<|MERGE_RESOLUTION|>--- conflicted
+++ resolved
@@ -4,11 +4,7 @@
   "description": "This template environment can be used to create artifact-only keras custom models. This environment contains keras backed by tensorflow and only requires your model artifact as a .h5 file and optionally a custom.py file.",
   "programmingLanguage": "python",
   "label": "",
-<<<<<<< HEAD
-  "environmentVersionId": "68e43d5f26311c1272f15e01",
-=======
   "environmentVersionId": "68e41c500025331a640064a6",
->>>>>>> 7bac2cd5
   "environmentVersionDescription": "",
   "isPublic": true,
   "isDownloadable": true,
@@ -18,13 +14,8 @@
   "contextUrl": "https://github.com/datarobot/datarobot-user-models/tree/master/public_dropin_environments/python3_keras",
   "imageRepository": "env-python-keras",
   "tags": [
-<<<<<<< HEAD
-    "v11.2.0-68e43d5f26311c1272f15e01",
-    "68e43d5f26311c1272f15e01",
-=======
     "v11.2.0-68e41c500025331a640064a6",
     "68e41c500025331a640064a6",
->>>>>>> 7bac2cd5
     "v11.2.0-latest"
   ]
 }