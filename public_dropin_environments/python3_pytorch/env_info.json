--- conflicted
+++ resolved
@@ -4,11 +4,7 @@
   "description": "This template environment can be used to create artifact-only PyTorch custom models. This environment contains PyTorch and requires only your model artifact as a .pth file, any other code needed to deserialize your model, and optionally a custom.py file.",
   "programmingLanguage": "python",
   "label": "",
-<<<<<<< HEAD
-  "environmentVersionId": "68e43d7926311c12c0e9ba26",
-=======
   "environmentVersionId": "68e41d6c004e9820790058ca",
->>>>>>> 7bac2cd5
   "environmentVersionDescription": "",
   "isPublic": true,
   "isDownloadable": true,
@@ -18,13 +14,8 @@
   "contextUrl": "https://github.com/datarobot/datarobot-user-models/tree/master/public_dropin_environments/python3_pytorch",
   "imageRepository": "env-python-pytorch",
   "tags": [
-<<<<<<< HEAD
-    "v11.2.0-68e43d7926311c12c0e9ba26",
-    "68e43d7926311c12c0e9ba26",
-=======
     "v11.2.0-68e41d6c004e9820790058ca",
     "68e41d6c004e9820790058ca",
->>>>>>> 7bac2cd5
     "v11.2.0-latest"
   ]
 }