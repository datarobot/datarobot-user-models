{
  "id": "5e8c889607389fe0f466c72d",
  "name": "[DataRobot] Python 3.11 Scikit-Learn Drop-In",
  "description": "This template environment can be used to create artifact-only scikit-learn custom models. This environment contains scikit-learn and only requires your model artifact as a .pkl file and optionally a custom.py file.",
  "programmingLanguage": "python",
  "label": "",
<<<<<<< HEAD
  "environmentVersionId": "68e43dfe26311c12f1270b81",
=======
  "environmentVersionId": "68e41d51001eda5517005e26",
>>>>>>> 7bac2cd5
  "environmentVersionDescription": "",
  "isPublic": true,
  "isDownloadable": true,
  "useCases": [
    "customModel"
  ],
  "contextUrl": "https://github.com/datarobot/datarobot-user-models/tree/master/public_dropin_environments/python3_sklearn",
  "imageRepository": "env-python-sklearn",
  "tags": [
<<<<<<< HEAD
    "v11.2.0-68e43dfe26311c12f1270b81",
    "68e43dfe26311c12f1270b81",
=======
    "v11.2.0-68e41d51001eda5517005e26",
    "68e41d51001eda5517005e26",
>>>>>>> 7bac2cd5
    "v11.2.0-latest"
  ]
}<|MERGE_RESOLUTION|>--- conflicted
+++ resolved
@@ -4,11 +4,7 @@
   "description": "This template environment can be used to create artifact-only scikit-learn custom models. This environment contains scikit-learn and only requires your model artifact as a .pkl file and optionally a custom.py file.",
   "programmingLanguage": "python",
   "label": "",
-<<<<<<< HEAD
-  "environmentVersionId": "68e43dfe26311c12f1270b81",
-=======
   "environmentVersionId": "68e41d51001eda5517005e26",
->>>>>>> 7bac2cd5
   "environmentVersionDescription": "",
   "isPublic": true,
   "isDownloadable": true,
@@ -18,13 +14,8 @@
   "contextUrl": "https://github.com/datarobot/datarobot-user-models/tree/master/public_dropin_environments/python3_sklearn",
   "imageRepository": "env-python-sklearn",
   "tags": [
-<<<<<<< HEAD
-    "v11.2.0-68e43dfe26311c12f1270b81",
-    "68e43dfe26311c12f1270b81",
-=======
     "v11.2.0-68e41d51001eda5517005e26",
     "68e41d51001eda5517005e26",
->>>>>>> 7bac2cd5
     "v11.2.0-latest"
   ]
 }