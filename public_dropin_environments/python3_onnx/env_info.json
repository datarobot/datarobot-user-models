--- conflicted
+++ resolved
@@ -4,11 +4,7 @@
   "description": "This template environment can be used to create artifact-only ONNX custom models. This environment contains ONNX runtime and only requires your model artifact as an .onnx file and optionally a custom.py file.",
   "programmingLanguage": "python",
   "label": "",
-<<<<<<< HEAD
-  "environmentVersionId": "68e43d7026311c129fc66d8d",
-=======
   "environmentVersionId": "68e41d81007d244f9800577a",
->>>>>>> 7bac2cd5
   "environmentVersionDescription": "",
   "isPublic": true,
   "isDownloadable": true,
@@ -18,13 +14,8 @@
   "contextUrl": "https://github.com/datarobot/datarobot-user-models/tree/master/public_dropin_environments/python3_onnx",
   "imageRepository": "env-python-onnx",
   "tags": [
-<<<<<<< HEAD
-    "v11.2.0-68e43d7026311c129fc66d8d",
-    "68e43d7026311c129fc66d8d",
-=======
     "v11.2.0-68e41d81007d244f9800577a",
     "68e41d81007d244f9800577a",
->>>>>>> 7bac2cd5
     "v11.2.0-latest"
   ]
 }