# DataRobot User Models


## Content  
1. [What is this repository?](#what_is_it)
2. [Enable git LFS](#lfs)
3. [Quickstart and examples](#quickstart)
4. [Assembling an inference model code folder](#inference_model_folder)
5. [Unstructured inference models](#unstructured_inference_models)
6. [Assembling a training model code folder](#training_model_folder)
7. [Custom Model Templates](#custom_model_templates)
8. [Custom Environment Templates](#custom_environment_templates)
9. [Custom Model Runner (drum)](#custom_model_runner)
10. [Contribution & development](#contribution_development)

## What is this repository? <a name="what_is_it"></a>
The **DataRobot User Models** repository contains information and tools for assembling,
debugging, testing, and running your training and inference models with DataRobot.

## Enable Git LFS <a name="lfs"></a>
>Note: enable git-lfs to properly clone the repo.
>
>If you don't have git-lfs installed:
>1. Install git-lfs on you machine (use **apt-get** for Ubuntu and **brew** for Mac)
>2. Run initialize command `git lfs install`
>3. If you don't have this repo cloned, clone it
>4. If you have this repo cloned, you may need to update files:
>>a. update master branch  
>>b. do `git lfs fetch`  
>>c. do `git lfs checkout`

<<<<<<< HEAD
=======
## Content  
1. [What is this repository?](#what_is_it)
2. [Quickstart and examples](#quickstart)
3. [Assembling an inference model code folder](#inference_model_folder)
4. [Unstructured inference models](#unstructured_inference_models)
5. [Assembling a training model code folder](#training_model_folder)
6. [Custom Model Templates](#custom_model_templates)
7. [Custom Environment Templates](#custom_environment_templates)
8. [Custom Model Runner (drum)](#custom_model_runner)
9. [Contribution & development](#contribution_development)
10. [Communication](#communication)

## What is this repository? <a name="what_is_it"></a>
The **DataRobot User Models** repository contains information and tools for assembling,
debugging, testing, and running your training and inference models with DataRobot.

>>>>>>> 9bce0fc1
#### Terminology
This repository address the DataRobot functionality known as `custom models`. The terms `custom model` and `user model` can be used interchangeably, as can `custom model directory` and `code directory`.

## Quickstart <a name="quickstart"></a>
The following example shows how to use the [**drum**](https://github.com/datarobot/datarobot-user-models/tree/master/custom_model_runner) tool to make predictions on an [sklearn regression model](model_templates/inference/python3_sklearn). For the training model quickstart, please reference [this document](QUICKSTART-FOR-TRAINING.md)
1. Clone the repository
2. Create a virtual environment: `python3 -m virtualenv <dirname for virtual environment>`
3. Activate the virtual environment: `source <dirname for virtual environment>/bin/activate`
4. cd into the repo: `cd datarobot-user-models`
5. Install the required dependencies: `pip install -r public_dropin_environments/python3_sklearn/requirements.txt`
6. Install datarobot-drum: `pip install datarobot-drum`
7. Run the example: `drum score --code-dir model_templates/inference/python3_sklearn --input tests/testdata/boston_housing.csv`  
    > Note: this command assumes model is regression. For binary classification model provide: _**positive-class-label**_ and _**negative-class-label**_ arguments.  
    Input data is expected to be in CSV format. By default, missing values are indicated with NaN in Python, and NA in R according to `pd.read_csv` and `read.csv` respectively.

For more examples, reference the [Custom Model Templates](#custom_model_templates).

## Assembling an inference model code folder <a name="inference_model_folder"></a>
> Note: the following information is only relevant you are using [**drum**](https://github.com/datarobot/datarobot-user-models/tree/master/custom_model_runner) to run a model. 

Custom inference models are models trained outside of DataRobot. Once they are uploaded to DataRobot, they are deployed as a DataRobot deployment which supports model monitoring and management.

To create a custom inference model, you must provide specific files to use with a custom environment:

- a serialized model artifact with a file extension corresponding to the chosen environment language.
- any additional custom code required to use it.

The `drum new model` command can help you generate a model template. Check [here](https://github.com/datarobot/datarobot-user-models/tree/master/custom_model_runner#model-template-generation) for more information.

### Built-In Model Support
The **drum** tool has built-in support for the following libraries. If your model is based on one of these libraries, **drum** expects your model artifact to have a matching file extension.

### Python libraries
| Library | File Extension | Example |
| --- | --- | --- |
| scikit-learn | *.pkl | sklean-regressor.pkl |
| xgboost | *.pkl | xgboost-regressor.pkl |
| PyTorch | *.pth | torch-regressor.pth |
| keras | *.h5 | keras-regressor.h5 |
| pmml | *.pmml | pmml-regressor.pmml |


### R libraries
| Library | File Extension | Example |
| --- | --- | --- |
| caret | *.rds | brnn-regressor.rds |

This tool makes the following assumptions about your serialized model:
- The data sent to a model can be used to make predictions without additional pre-processing.
- Regression models return a single floating point per row of prediction data.
- Binary classification models return one floating point value <= 1.0 or two floating point values that sum to 1.0 per row of prediction data.
  - Single value output is assumed to be the positive class probability
  - Multi value it is assumed that the first value is the negative class probability, the second is the positive class probability
- There is a single pkl/pth/h5 file present.
- Your model uses one of the above frameworks.
  
### Custom hooks for Python and R models
If the assumptions mentioned above are incorrect for your model, **drum** supports several hooks for custom code. If needed,
include any necessary hooks in a file called `custom.py` for Python models or `custom.R` for R models alongside your model artifacts in your model folder:

> Note: The following hook signatures are written with Python 3 type annotations. The Python types match the following R types:
> - DataFrame = data.frame
> - None = NULL
> - str = character
> - Any = R Object (the deserialized model)
> - *args, **kwargs = ... (these aren't types, they're just placeholders for additional parameters)

- `init(**kwargs) -> None`
  - Executed once in the beginning of the run
  - `kwargs` - additional keyword arguments to the method;
    - code_dir - code folder passed in the `--code_dir` parameter
- `read_input_data(input_filename: str) -> Any`
  - `input_filename` is a data file, passed in the `--input` parameter
  - If used, this hook must return a non-None value; if it returns something other than a DF, you'll need to write your own score method.
  - This hook can be used to customize data file reading, e.g: mode, encoding, handle missing values.
- `load_model(code_dir: str) -> Any`
  - `code_dir` is the directory where the model artifact and additional code are provided, which is passed in the `--code_dir` parameter
  - If used, this hook must return a non-None value
  - This hook can be used to load supported models if your model has multiple artifacts, or for loading models that
  **drum** does not natively support
- `transform(data: DataFrame, model: Any) -> DataFrame`
  - `data` is the dataframe given to **drum** to make predictions on. Missing values are indicated with NaN in Python and NA in R, unless otherwise overridden by the read_input_data hook.
  - `model` is the deserialized model loaded by **drum** or by `load_model` (if provided)
  - This hook is intended to apply transformations to the prediction data before making predictions. It is useful
  if **drum** supports the model's library, but your model requires additional data processing before it can make predictions.
- `score(data: DataFrame, model: Any, **kwargs: Dict[str, Any]) -> DataFrame`
  - `data` is the dataframe to make predictions against. If `transform` is supplied, `data` will be the transformed data.
  - `model` is the deserialized model loaded by **drum** or by `load_model`, if supplied
  - `kwargs` - additional keyword arguments to the method; In the case of a binary classification model, contains class labels as the following keys:
    - `positive_class_label` for the positive class label
    - `negative_class_label` for the negative class label
  - This method should return predictions as a dataframe with the following format:
    - Binary classification: requires columns for each class label with floating-point class probabilities as values. Each row
    should sum to 1.0.
    - Regression: requires a single column named `Predictions` with numerical values.
  - This hook is only needed if you would like to use **drum** with a framework not natively supported by the tool.
- `post_process(predictions: DataFrame, model: Any) -> DataFrame`
  - `predictions` is the dataframe of predictions produced by **drum** or by the `score` hook, if supplied.
  - `model` is the deserialized model loaded by **drum** or by `load_model`, if supplied
  - This method should return predictions as a dataframe with the following format:
    - Binary classification: requires columns for each class label with floating-point class probabilities as values. Each row
    should sum to 1.0.
    - Regression: requires a single column called `Predictions` with numerical values.
  - This method is only needed if your model's output does not match the above expectations.
> Note: training and inference hooks can be defined in the same file.

### Java
| Library | File Extension | Example |
| --- | --- | --- |
| datarobot-prediction | *.jar | dr-regressor.jar |
| h2o-genmodel | *.java | GBM_model_python_1589382591366_1.java (pojo)| 
| h2o-genmodel | *.zip | GBM_model_python_1589382591366_1.zip (mojo)| 
| h2o-genmodel-ext-xgboost | *.java | XGBoost_2_AutoML_20201015_144158.java | 
| h2o-genmodel-ext-xgboost | *.zip | XGBoost_2_AutoML_20201015_144158.zip | 

If you leverage an H2O model exported as POJO, you cannot rename the file.  This does not apply to models exported as MOJO - they may be named in any fashion.  

#### Additional params
Define the DRUM_JAVA_XMX environment variable to set JVM maximum heap memory size (-Xmx java parameter), e.g:

```DRUM_JAVA_XMX=512m```

The **drum** tool currently supports models with DataRobot-generated Scoring Code or models that implement either the `IClassificationPredictor`
or `IRegressionPredictor` interface from [datarobot-prediction](https://mvnrepository.com/artifact/com.datarobot/datarobot-prediction).
The model artifact must have a **jar** extension.

## Unstructured inference models <a name="unstructured_inference_models"></a>
**UNDER DEVELOPMENT**
>The feature is under active development.  
>Available in DRUM only (not in DR App).  
>Functionality may change.

Inference models support unstructured mode, where input and output are not verified and can be almost anything.
This is your responsibility to verify correctness.

### Custom hooks for Python and R models
Include any necessary hooks in a file called `custom.py` for Python models or `custom.R` for R models alongside your model artifacts in your model folder:

> Note: The following hook signatures are written with Python 3 type annotations. The Python types match the following R types:
> - None = NULL
> - str = character
> - bytes = raw
> - dict = list
> - tuple = list
> - Any = R Object (the deserialized model)
> - *args, **kwargs = ... (these aren't types, they're just placeholders for additional parameters)

- `init(**kwargs) -> None`
  - Executed once in the beginning of the run
  - `kwargs` - additional keyword arguments to the method;
    - code_dir - code folder passed in the `--code_dir` parameter
- `load_model(code_dir: str) -> Any`
  - `code_dir` is the directory where the model artifact and additional code are provided, which is passed in the `--code_dir` parameter
  - If used, this hook must return a non-None value
  - This hook can be used to load supported models if your model has multiple artifacts, or for loading models that
  **drum** does not natively support
- `score_unstructured(model: Any, data: str/bytes, **kwargs: Dict[str, Any]) -> str/bytes [, Dict[str, str]]`
  - `model` is the deserialized model loaded by **drum** or by `load_model`, if supplied
  - `data` is the data represented as str or bytes, depending on the provided `mimetype`
  - `kwargs` - additional keyword arguments to the method:
    - `mimetype: str` - indicates the nature and format of the data, taken from request Content-Type header or `--content-type` CLI arg in batch mode; 
    - `charset: str` - indicates encoding for text data, taken from request Content-Type header or `--content-type` CLI arg in batch mode;
    - `query: dict` - params passed as query params in http request or in CLI `--query` argument in batch mode. 
  - This method should return:
    - a single value `return data: str/bytes`
    - a tuple `return data: str/bytes, kwargs: dict[str, str]`
      - where `kwargs = {"mimetype": "users/mimetype", "charset": "users/charset"}` can be used to return mimetype and charset to be used in response Content-Type header.

#### Incoming data type resolution
`score_unstructured` hook receives a `data` parameter which can be of either `str` or `bytes` type.
Type checking methods can be used to verify types: 
- in Python`isinstance(data, str)` or `isinstance(data, bytes)`
- in R `is.character(data)` or `is.raw(data)`

DRUM uses `Content-Type` header to determine a type to cast `data` to. Content-Type header can be provided in request or in `--content-type` CLI argument.  
`Content-Type` header format is `type/subtype;parameter`, e.g. `text/plain;charset=utf8`. Only minetype part `text/plain`, and `charset=utf8` parameter matter for DRUM.  
Following rules apply:
- if charset is not defined, default `utf8` charset is used, otherwise provided charset is used to decode data;
- if content type is not defined, then incoming `kwargs={"mimetype": "text/plain", "charset":"utf8"}`, so data is treated as text, decoded using `utf8` charset and passed as `str`;
- if mimetype starts with `text/` or `application/json`, data is treated as text, decoded using provided charset and passed as `str`;
- for all other mimetype values data is treated as binary and passed as `bytes`.
 
#### Outgoing data and kwargs params
As mentioned above `score_unstructured` can return:
- a single data value `return data`
- a tuple - data and additional params `return data, {"mimetype": "some/type", "charset": "some_charset"}  

##### In server mode
Following rules apply:
- `return data: str` - data is treated as text, default Content-Type=`"text/plain;charset=utf8"` header will be set in response, data encoded using `utf8` charset and sent;
- `return data: bytes` - data is treated as binary, default Content-Type=`"application/octet-stream;charset=utf8"` header will be set in response, data is sent as is;
- `return data, kwargs` - if mimetype value is missing in kwargs, default mimetype will be set according to the data type `str`/`bytes` -> `text/plain`/`application/octet-stream`;
if charset values is missing, default `utf8` charset will be set; then, if data is of type `str`, it will be encoded using resolved charset and sent.

##### In batch mode
The best way to debug in batch mode is to provide `--output` file. Returned data will be written into file according to the type of data returned: 
- `str` data -> text file, using default `utf8` or returned in kwargs charset;
- `bytes` data -> binary file.  
(Returned `kwargs` are not shown in the batch mode, but you can still print them during debugging).
 


## Assembling a training model code folder <a name="training_model_folder"></a>
Custom training models are in active development. They include a `fit()` function, can be trained on the Leaderboard, benchmarked against DataRobot AutoML models, and get access to DataRobot's full set of automated insights. Refer to the [quickrun readme](QUICKSTART-FOR-TRAINING.md).

The model folder must contain any code required for **drum** to run and train your model.

### Python
The model folder must contain a `custom.py` file which defines a `fit` method.

- `fit(X: pandas.DataFrame, y: pandas.Series, output_dir: str, **kwargs: Dict[str, Any]) -> None`
    - `X` is the dataframe to perform fit on.
    - `y` is the dataframe containing target data.
    - `output_dir` is the path to write the model artifact to.
    - `kwargs` additional keyword arguments to the method;
        - `class_order: List[str]` a two element long list dictating the order of classes which should be used for modeling.
        - `row_weights: np.ndarray` an array of non-negative numeric values which can be used to dictate how important a row is.

> Note: Training and inference hooks can be defined in the same file.


## Custom Model Templates <a name="custom_model_templates"></a>
The [model templates](model_templates) folder provides templates for building and deploying custom models in DataRobot. Use the templates as an example structure for your own custom models.

### DataRobot User Model Runner
The examples in this repository use the DataRobot User Model Runner (**drum**).  For more information on how to use and write models with **drum**, reference the [readme](./custom_model_runner/README.md).

### Sample Models
The [model_templates](model_templates) folder contains sample models that work with the provided template environments. For more information about each model, reference the readme for every example:

##### Inference Models
* [Scikit-Learn sample model](model_templates/inference/python3_sklearn)
* [PyTorch sample model](model_templates/inference/python3_pytorch)
* [XGBoost sample model](model_templates/inference/python3_xgboost)
* [Keras sample model](model_templates/inference/python3_keras)
* [Keras sample model + Joblib artifact](model_templates/inference/python3_keras_joblib)
* [PyPMML sample model](model_templates/inference/python3_pmml)
* [R sample model](model_templates/inference/r_lang)
* [Java sample model](model_templates/inference/java_codegen)

##### Training Models
* [Scikit-Learn sample regression model](model_templates/training/python3_sklearn_regression)
* [Scikit-Learn sample binary model](model_templates/training/python3_sklearn_binary)
* [Scikit-Learn sample unsupervised anomaly detection model](model_templates/training/python3_anomaly_detection)
> Note: Unsupervised support is limited to anomaly detection models as of release 1.1.5
* [XGBoost sample model](model_templates/training/python3_xgboost)
* [Keras sample model + Joblib artifact](model_templates/training/python3_keras_joblib)
* [R sample model](model_templates/training/r_lang)


## Custom Environment Templates <a name="custom_environment_templates"></a>
The [environment templates folder](#custom_environment_template) contains templates for the base environments used in DataRobot. Dependency requirements can be applied to the base environment to create a runtime environment for custom models.
A custom environment defines the runtime environment for a custom model. In this repository, we provide several example environments that you can use and modify:
* [Python 3 + sklearn](public_dropin_environments/python3_sklearn)
* [Python 3 + PyTorch](public_dropin_environments/python3_pytorch)
* [Python 3 + xgboost](public_dropin_environments/python3_xgboost)
* [Python 3 + keras/tensorflow](public_dropin_environments/python3_keras)
* [Python 3 + pmml](public_dropin_environments/python3_pmml)
* [R + caret](public_dropin_environments/r_lang)
* [Java Scoring Code](public_dropin_environments/java_codegen)

These sample environments each define the libraries available in the environment and are designed to allow for simple custom models to be made that consist solely of your model's artifacts and an optional custom code
file, if necessary.

For detailed information on how to create models that work in these environments, reference the links above for each environment.

## Building your own environment
>Note: DataRobot recommends using an environment template and not building your own environment except for specific use cases. (For example: you don't want to use **drum** but you want to implement your own prediction server.)

If you'd like to use a tool/language/framework that is not supported by our template environments, you can make your own. DataRobot recommends modifying the provided environments to suit your needs. However, to make an easy to use, re-usable environment, you should adhere to the following guidelines:

1) Your environment must include a Dockerfile that installs any requirements you may want.
2) Custom models require a simple webserver in order to make predictions. We recommend putting this in
your environment so that you can reuse it with multiple models. The webserver must be listening on port 8080 and implement the following routes:
    1) `GET /{URL_PREFIX}/` This route is used to check if your model's server is running.
    2) `POST /URL_PREFIX/predict/` This route is used to make predictions.
3) An executable `start_server.sh` file is required to start the model server.
4) Any code and `start_server.sh` should be copied to `/opt/code/` by your Dockerfile
> Note: `URL_PREFIX` is an environment variable that will be available at runtime.

## Custom Model Runner <a name="custom_model_runner"></a>
Custom model runner (**drum**) is a  tool that helps to assemble, test, and run custom models.
The [custom model runner](custom_model_runner) folder contains its source code. 
For more information about how to use it, reference the [pypi docs](https://pypi.org/project/datarobot-drum/).

## Contribution & development <a name="contribution_development"></a> 

### Prerequisites for development
> Note: Only reference this section if you plan to work with **drum**.

To build it, the following packages are required:
`make`, `Java 11`, `maven`, `docker`, `R`
E.g. for Ubuntu 18.04  
`apt-get install build-essential openjdk-11-jdk openjdk-11-jre maven python3-dev docker apt-utils curl gpg-agent software-properties-common dirmngr libssl-dev ca-certificates locales libcurl4-openssl-dev libxml2-dev libgomp1 gcc libc6-dev pandoc`

#### R
Ubuntu 18.04  
`apt-key adv --keyserver keyserver.ubuntu.com --recv-keys E298A3A825C0D65DFD57CBB651716619E084DAB9`  
`add-apt-repository 'deb https://cloud.r-project.org/bin/linux/ubuntu bionic-cran35/'`  
`apt-get install r-cran-littler r-base r-base-dev`  
#### R packages
`Rscript -e "install.packages(c('devtools', 'tidyverse', 'caret', 'recipes', 'glmnet', 'plumber', 'Rook', 'rjson', 'e1071'), Ncpus=4)"`  
`Rscript -e 'library(caret); install.packages(unique(modelLookup()[modelLookup()$forReg, c(1)]), Ncpus=4)'`  
`Rscript -e 'library(caret); install.packages(unique(modelLookup()[modelLookup()$forClass, c(1)]), Ncpus=4)'`

### DR developers
#### DataRobot Confluence
To get more information, search for `custom models` and `datarobot user models` in DataRobot Confluence.

#### Committing into the repo
1. Ask repository admin for write access.
2. Develop your contribution in a separate branch run tests and push to the repository.
3. Create a pull request.

### Non-DataRobot developers
To contribute to the project, use a [regular GitHub process](https://help.github.com/en/github/collaborating-with-issues-and-pull-requests/creating-a-pull-request-from-a-fork ): fork the repo and create a pull request to the original repository.

### Running tests
*description is being added*

## Communication<a name="communication"></a>
To report a bug, open an issue through the [GitHub board](https://github.com/datarobot/datarobot-user-models/issues).
- open an issue through the [GitHub board](https://github.com/datarobot/datarobot-user-models/issues).
- ask a question on the [#drum (IRC) channel](https://webchat.freenode.net/?channels=#drum).



<|MERGE_RESOLUTION|>--- conflicted
+++ resolved
@@ -29,25 +29,6 @@
 >>b. do `git lfs fetch`  
 >>c. do `git lfs checkout`
 
-<<<<<<< HEAD
-=======
-## Content  
-1. [What is this repository?](#what_is_it)
-2. [Quickstart and examples](#quickstart)
-3. [Assembling an inference model code folder](#inference_model_folder)
-4. [Unstructured inference models](#unstructured_inference_models)
-5. [Assembling a training model code folder](#training_model_folder)
-6. [Custom Model Templates](#custom_model_templates)
-7. [Custom Environment Templates](#custom_environment_templates)
-8. [Custom Model Runner (drum)](#custom_model_runner)
-9. [Contribution & development](#contribution_development)
-10. [Communication](#communication)
-
-## What is this repository? <a name="what_is_it"></a>
-The **DataRobot User Models** repository contains information and tools for assembling,
-debugging, testing, and running your training and inference models with DataRobot.
-
->>>>>>> 9bce0fc1
 #### Terminology
 This repository address the DataRobot functionality known as `custom models`. The terms `custom model` and `user model` can be used interchangeably, as can `custom model directory` and `code directory`.
 
