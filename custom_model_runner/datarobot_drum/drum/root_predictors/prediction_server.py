"""
Copyright 2021 DataRobot, Inc. and its affiliates.
All rights reserved.
This is proprietary source code of DataRobot, Inc. and its affiliates.
Released under the terms of DataRobot Tool and Utility Agreement.
"""
import logging
import os
import sys
import time
from pathlib import Path
from threading import Thread
import subprocess
import signal

import requests
from flask import Response, jsonify, request
from werkzeug.exceptions import HTTPException
from werkzeug.serving import WSGIRequestHandler

from opentelemetry import trace

from datarobot_drum import RuntimeParameters
from datarobot_drum.drum.description import version as drum_version
from datarobot_drum.drum.enum import (
    FLASK_EXT_FILE_NAME,
    GPU_PREDICTORS,
    LOGGER_NAME_PREFIX,
    TARGET_TYPE_ARG_KEYWORD,
    ModelInfoKeys,
    RunLanguage,
    TargetType,
    URL_PREFIX_ENV_VAR_NAME,
)
from datarobot_drum.drum.exceptions import DrumCommonException
from datarobot_drum.drum.model_metadata import read_model_metadata_yaml
from datarobot_drum.drum.resource_monitor import ResourceMonitor
from datarobot_drum.drum.root_predictors.deployment_config_helpers import (
    parse_validate_deployment_config_file,
)
from datarobot_drum.drum.root_predictors.predict_mixin import PredictMixin
from datarobot_drum.drum.root_predictors.stdout_flusher import StdoutFlusher
from datarobot_drum.drum.server import (
    HTTP_200_OK,
    HTTP_400_BAD_REQUEST,
    HTTP_500_INTERNAL_SERVER_ERROR,
    base_api_blueprint,
    get_flask_app,
)
from datarobot_drum.profiler.stats_collector import StatsCollector, StatsOperation
from datarobot_drum.drum.common import (
    otel_context,
    extract_chat_request_attributes,
    extract_chat_response_attributes,
)
from opentelemetry.trace.status import StatusCode

logger = logging.getLogger(LOGGER_NAME_PREFIX + "." + __name__)


tracer = trace.get_tracer(__name__)


class TimeoutWSGIRequestHandler(WSGIRequestHandler):
    timeout = 3600
    if RuntimeParameters.has("DRUM_CLIENT_REQUEST_TIMEOUT"):
        timeout = int(RuntimeParameters.get("DRUM_CLIENT_REQUEST_TIMEOUT"))


class PredictionServer(PredictMixin):
    def __init__(self, params: dict):
        self._params = params
        self._show_perf = self._params.get("show_perf")
        self._resource_monitor = ResourceMonitor(monitor_current_process=True)
        self._run_language = RunLanguage(params.get("run_language"))
        self._gpu_predictor_type = self._params.get("gpu_predictor")
        self._target_type = TargetType(params[TARGET_TYPE_ARG_KEYWORD])
        self._code_dir = self._params.get("__custom_model_path__")
        self._deployment_config = parse_validate_deployment_config_file(
            self._params["deployment_config"]
        )
        self._stdout_flusher = StdoutFlusher()

        self._stats_collector = StatsCollector(disable_instance=not self._show_perf)
        self._stats_collector.register_report(
            "run_predictor_total", "finish", StatsOperation.SUB, "start"
        )
        self._predictor = self._setup_predictor()
        self._server_watchdog = None

    def _setup_predictor(self):
        if self._run_language == RunLanguage.PYTHON:
            from datarobot_drum.drum.language_predictors.python_predictor.python_predictor import (
                PythonPredictor,
            )

            predictor = PythonPredictor()
        elif self._run_language == RunLanguage.JAVA:
            from datarobot_drum.drum.language_predictors.java_predictor.java_predictor import (
                JavaPredictor,
            )

            predictor = JavaPredictor()
        elif self._run_language == RunLanguage.JULIA:
            from datarobot_drum.drum.language_predictors.julia_predictor.julia_predictor import (
                JlPredictor,
            )

            predictor = JlPredictor()
        elif self._run_language == RunLanguage.R:
            # this import is here, because RPredictor imports rpy library,
            # which is not installed for Java and Python cases.
            from datarobot_drum.drum.language_predictors.r_predictor.r_predictor import (
                RPredictor,
            )

            predictor = RPredictor()
        elif self._gpu_predictor_type and self._gpu_predictor_type == GPU_PREDICTORS.TRITON:
            from datarobot_drum.drum.gpu_predictors.triton_predictor import (
                TritonPredictor,
            )

            predictor = TritonPredictor()
        elif self._gpu_predictor_type and self._gpu_predictor_type == GPU_PREDICTORS.NIM:
            from datarobot_drum.drum.gpu_predictors.nim_predictor import NIMPredictor

            predictor = NIMPredictor()
        elif self._gpu_predictor_type and self._gpu_predictor_type == GPU_PREDICTORS.VLLM:
            from datarobot_drum.drum.gpu_predictors.vllm_predictor import VllmPredictor

            predictor = VllmPredictor()
        else:
            raise DrumCommonException(
                "Prediction server doesn't support language: {} ".format(self._run_language)
            )

        self._stdout_flusher.start()
        predictor.configure(self._params)
        return predictor

    def _terminate(self):
        if hasattr(self._predictor, "terminate"):
            self._predictor.terminate()
        self._stdout_flusher.stop()

    def _pre_predict_and_transform(self):
        self._stats_collector.enable()
        self._stats_collector.mark("start")

    def _post_predict_and_transform(self):
        self._stats_collector.mark("finish")
        self._stats_collector.disable()
        self._stdout_flusher.set_last_activity_time()

    @staticmethod
    def get_nim_direct_access_request_timeout():
        """
        Returns the timeout value for NIM direct access requests.
        Checks the 'NIM_DIRECT_ACCESS_REQUEST_TIMEOUT' runtime parameter; if not set, defaults to 3600 seconds.
        """
        timeout = 3600
        if RuntimeParameters.has("NIM_DIRECT_ACCESS_REQUEST_TIMEOUT"):
            timeout = int(RuntimeParameters.get("NIM_DIRECT_ACCESS_REQUEST_TIMEOUT"))
        return timeout

    def materialize(self):
        model_api = base_api_blueprint(self._terminate, self._predictor)

        @model_api.route("/capabilities/", methods=["GET"])
        def capabilities():
            return self.make_capabilities()

        @model_api.route("/info/", methods=["GET"])
        def info():
            model_info = self._predictor.model_info()
            model_info.update({ModelInfoKeys.LANGUAGE: self._run_language.value})
            model_info.update({ModelInfoKeys.DRUM_VERSION: drum_version})
            model_info.update({ModelInfoKeys.DRUM_SERVER: "flask"})
            model_info.update(
                {ModelInfoKeys.MODEL_METADATA: read_model_metadata_yaml(self._code_dir)}
            )

            return model_info, HTTP_200_OK

        @model_api.route("/health/", methods=["GET"])
        def health():
            if hasattr(self._predictor, "readiness_probe"):
                return self._predictor.readiness_probe()

            return {"message": "OK"}, HTTP_200_OK

        @model_api.route("/predictions/", methods=["POST"])
        @model_api.route("/predict/", methods=["POST"])
        @model_api.route("/invocations", methods=["POST"])
        def predict():
            logger.debug("Entering predict() endpoint")
            with otel_context(tracer, "drum.invocations", request.headers):
                self._pre_predict_and_transform()
                try:
                    response, response_status = self.do_predict_structured(logger=logger)
                finally:
                    self._post_predict_and_transform()

            return response, response_status

        @model_api.route("/transform/", methods=["POST"])
        def transform():
            logger.debug("Entering transform() endpoint")
            with otel_context(tracer, "drum.transform", request.headers):
                self._pre_predict_and_transform()
                try:
                    response, response_status = self.do_transform(logger=logger)
                finally:
                    self._post_predict_and_transform()

            return response, response_status

        @model_api.route("/predictionsUnstructured/", methods=["POST"])
        @model_api.route("/predictUnstructured/", methods=["POST"])
        def predict_unstructured():
            logger.debug("Entering predict() endpoint")
            with otel_context(tracer, "drum.predictUnstructured", request.headers):
                self._pre_predict_and_transform()
                try:
                    response, response_status = self.do_predict_unstructured(logger=logger)
                finally:
                    self._post_predict_and_transform()
            return (response, response_status)

        # Chat routes are defined without trailing slash because this is required by the OpenAI python client.
        @model_api.route("/chat/completions", methods=["POST"])
        @model_api.route("/v1/chat/completions", methods=["POST"])
        def chat():
            logger.debug("Entering chat endpoint")
            with otel_context(tracer, "drum.chat.completions", request.headers) as span:
                span.set_attributes(extract_chat_request_attributes(request.json))
                self._pre_predict_and_transform()
                try:
                    response, response_status = self.do_chat(logger=logger)
                finally:
                    self._post_predict_and_transform()

                if isinstance(response, dict) and response_status == 200:
                    span.set_attributes(extract_chat_response_attributes(response))

            return response, response_status

        # models routes are defined without trailing slash because this is required by the OpenAI python client.
        @model_api.route("/models", methods=["GET"])
        @model_api.route("/v1/models", methods=["GET"])
        def get_supported_llm_models():
            logger.debug("Entering models endpoint")

            self._pre_predict_and_transform()

            try:
                response, response_status = self.get_supported_llm_models(logger=logger)
            finally:
                self._post_predict_and_transform()

            return response, response_status

        @model_api.route("/directAccess/<path:path>", methods=["GET", "POST", "PUT"])
        @model_api.route("/nim/<path:path>", methods=["GET", "POST", "PUT"])
        def forward_request(path):
            with otel_context(tracer, "drum.directAccess", request.headers) as span:
                if not hasattr(self._predictor, "openai_host") or not hasattr(
                    self._predictor, "openai_port"
                ):
                    msg = "This endpoint is only supported by OpenAI based predictors"
                    span.set_status(StatusCode.ERROR, msg)
                    return {"message": msg}, HTTP_400_BAD_REQUEST

                openai_host = self._predictor.openai_host
                openai_port = self._predictor.openai_port
                resp = requests.request(
                    method=request.method,
                    url=f"http://{openai_host}:{openai_port}/{path.rstrip('/')}",
                    headers=request.headers,
                    params=request.args,
                    timeout=self.get_nim_direct_access_request_timeout(),
                    data=request.get_data(),
                    allow_redirects=False,
                )

            return Response(resp.content, status=resp.status_code, headers=dict(resp.headers))

        @model_api.route("/stats/", methods=["GET"])
        def stats():
            ret_dict = self._resource_monitor.collect_resources_info()

            self._stats_collector.round()
            ret_dict["time_info"] = {}
            for name in self._stats_collector.get_report_names():
                d = self._stats_collector.dict_report(name)
                ret_dict["time_info"][name] = d
            self._stats_collector.stats_reset()
            return ret_dict, HTTP_200_OK

        @model_api.errorhandler(Exception)
        def handle_exception(e):
            logger.exception(e)

            if isinstance(e, HTTPException) and e.code == HTTP_400_BAD_REQUEST:
                return jsonify(error=e.description), e.code

            return {"message": "ERROR: {}".format(e)}, HTTP_500_INTERNAL_SERVER_ERROR

        # Disables warning for development server
        cli = sys.modules["flask.cli"]
        cli.show_server_banner = lambda *x: None

        app = get_flask_app(model_api)
        self.load_flask_extensions(app)
        self._run_flask_app(app)

        if self._stats_collector:
            self._stats_collector.print_reports()

        return []

    def get_gunicorn_config(self):
        config = {}
        if RuntimeParameters.has("DRUM_GUNICORN_WORKER_CLASS"):
            worker_class = str(RuntimeParameters.get("DRUM_GUNICORN_WORKER_CLASS"))
            if worker_class.lower() in {"sync", "gevent"}:
                config["worker_class"] = worker_class

        if RuntimeParameters.has("DRUM_GUNICORN_WORKER_CONNECTIONS"):
            worker_connections = int(RuntimeParameters.get("DRUM_GUNICORN_WORKER_CONNECTIONS"))
            if 1 <= worker_connections <= 10000:
                config["worker_connections"] = worker_connections

        if RuntimeParameters.has("DRUM_GUNICORN_BACKLOG"):
            backlog = int(RuntimeParameters.get("DRUM_GUNICORN_BACKLOG"))
            if 1 <= backlog <= 2048:
                config["backlog"] = backlog

        if RuntimeParameters.has("DRUM_GUNICORN_TIMEOUT"):
            timeout = int(RuntimeParameters.get("DRUM_GUNICORN_TIMEOUT"))
            if 1 <= timeout <= 3600:
                config["timeout"] = timeout

        if RuntimeParameters.has("DRUM_GUNICORN_GRACEFUL_TIMEOUT"):
            graceful_timeout = int(RuntimeParameters.get("DRUM_GUNICORN_GRACEFUL_TIMEOUT"))
            if 1 <= graceful_timeout <= 3600:
                config["graceful_timeout"] = graceful_timeout

        if RuntimeParameters.has("DRUM_GUNICORN_KEEP_ALIVE"):
            keepalive = int(RuntimeParameters.get("DRUM_GUNICORN_KEEP_ALIVE"))
            if 1 <= keepalive <= 3600:
                config["keepalive"] = keepalive

        if RuntimeParameters.has("DRUM_GUNICORN_MAX_REQUESTS"):
            max_requests = int(RuntimeParameters.get("DRUM_GUNICORN_MAX_REQUESTS"))
            if 100 <= max_requests <= 10000:
                config["max_requests"] = max_requests

        if RuntimeParameters.has("DRUM_GUNICORN_MAX_REQUESTS_JITTER"):
            max_requests_jitter = int(RuntimeParameters.get("DRUM_GUNICORN_MAX_REQUESTS_JITTER"))
            if 1 <= max_requests_jitter <= 10000:
                config["max_requests_jitter"] = max_requests_jitter

        if RuntimeParameters.has("DRUM_GUNICORN_LOG_LEVEL"):
            loglevel = str(RuntimeParameters.get("DRUM_GUNICORN_LOG_LEVEL"))
            if loglevel.lower() in {"debug", "info", "warning", "error", "critical"}:
                config["loglevel"] = loglevel

        return config

    def get_server_type(self):
        server_type = "flask"
        if RuntimeParameters.has("DRUM_SERVER_TYPE"):
            server_type = str(RuntimeParameters.get("DRUM_SERVER_TYPE"))
            if server_type.lower() in {"flask", "gunicorn"}:
                server_type = server_type.lower()
        return server_type


    def _run_flask_app(self, app):
        host = self._params.get("host", None)
        port = self._params.get("port", None)
        server_type = self.get_server_type()
        processes = 1
        if self._params.get("processes"):
            processes = self._params.get("processes")
            logger.info("Number of webserver processes: %s", processes)
        try:
<<<<<<< HEAD
            logger.info(self._params)
            if server_type == "gunicorn":
                logger.info("Starting gunicorn server")
                try:
                    from gunicorn.app.base import BaseApplication
                except ImportError:
                    BaseApplication = None
                    raise DrumCommonException("gunicorn is not installed. Please install gunicorn.")
                class GunicornApp(BaseApplication):
                    def __init__(self, app, host, port, params, gunicorn_config):
                        self.application = app
                        self.host = host
                        self.port = port
                        self.params = params
                        self.gunicorn_config = gunicorn_config
                        super().__init__()
                    def load_config(self):

                        self.cfg.set("bind", f"{self.host}:{self.port}")
                        workers = self.params.get("gunicorn_workers") or self.params.get("max_workers") or self.params.get("processes")
                        self.cfg.set("workers", workers)

                        self.cfg.set("worker_class", self.gunicorn_config.get("worker_class", "sync"))
                        self.cfg.set("backlog", self.gunicorn_config.get("backlog", 2048))
                        self.cfg.set("timeout", self.gunicorn_config.get("timeout", 120))
                        self.cfg.set("graceful_timeout", self.gunicorn_config.get("graceful_timeout", 30))
                        self.cfg.set("keepalive", self.gunicorn_config.get("keepalive", 5))
                        self.cfg.set("max_requests", self.gunicorn_config.get("max_requests", 2000))
                        self.cfg.set("max_requests_jitter", self.gunicorn_config.get("max_requests_jitter", 500))

                        if self.gunicorn_config.get("worker_connections"):
                            self.cfg.set("worker_connections", self.gunicorn_config.get("worker_connections"))
                        self.cfg.set("loglevel", self.gunicorn_config.get("loglevel", "info"))


                        self.cfg.set('accesslog', '-')
                        self.cfg.set('errorlog', '-')  # if you want error logs to stdout
                        self.cfg.set('access_log_format', '%(t)s %(h)s %(l)s %(u)s "%(r)s" %(s)s %(b)s "%(f)s" "%(a)s"')
                        # Remove unsupported config keys: access_logfile, error_logfile, access_logformat
                        # These must be set via CLI, not config API
                    def load(self):
                        return self.application

                gunicorn_config = self.get_gunicorn_config()
                GunicornApp(app, host, port, self._params, gunicorn_config).run()
            else:
                app.run(host, port, threaded=False, processes=processes)
=======
            if RuntimeParameters.has("USE_NIM_WATCHDOG") and str(
                RuntimeParameters.get("USE_NIM_WATCHDOG")
            ).lower() in ["true", "1", "yes"]:
                # Start the watchdog thread before running the app
                self._server_watchdog = Thread(
                    target=self.watchdog,
                    args=(port,),
                    daemon=True,
                    name="NIM Sidecar Watchdog",
                )
                self._server_watchdog.start()

            # Configure the server with timeout settings
            app.run(
                host=host,
                port=port,
                threaded=False,
                processes=processes,
                **(
                    {"request_handler": TimeoutWSGIRequestHandler}
                    if RuntimeParameters.has("DRUM_CLIENT_REQUEST_TIMEOUT")
                    else {}
                ),
            )
>>>>>>> 1c5581bd
        except OSError as e:
            raise DrumCommonException(f"{e}: host: {host}; port: {port}")

    def _kill_all_processes(self):
        """
        Forcefully terminates all running processes related to the server.
        Attempts a clean termination first, then uses system commands to kill remaining processes.
        Logs errors encountered during termination.
        """

        logger.error("All health check attempts failed. Forcefully killing all processes.")

        # First try clean termination
        try:
            self._terminate()
        except Exception as e:
            logger.error(f"Error during clean termination: {str(e)}")

        # Use more direct system commands to kill processes
        try:
            # Kill packedge jobs first (more aggressive approach)
            logger.info("Killing Python package jobs")
            # Run `busybox ps` and capture output
            result = subprocess.run(["busybox", "ps"], capture_output=True, text=True)
            # Parse lines, skip the header
            lines = result.stdout.strip().split("\n")[1:]
            # Extract the PID (first column)
            pids = [int(line.split()[0]) for line in lines]
            for pid in pids:
                print("Killing pid:", pid)
                os.kill(pid, signal.SIGTERM)
        except Exception as kill_error:
            logger.error(f"Error during process killing: {str(kill_error)}")

    def watchdog(self, port):
        """
        Watchdog thread that periodically checks if the server is alive by making
        GET requests to the /info/ endpoint. Makes 3 attempts with quadratic backoff
        before terminating the Flask app.
        """

        logger.info("Starting watchdog to monitor server health...")

        import os

        url_host = os.environ.get("TEST_URL_HOST", "localhost")
        url_prefix = os.environ.get(URL_PREFIX_ENV_VAR_NAME, "")
        health_url = f"http://{url_host}:{port}{url_prefix}/info/"

        request_timeout = 120
        if RuntimeParameters.has("NIM_WATCHDOG_REQUEST_TIMEOUT"):
            try:
                request_timeout = int(RuntimeParameters.get("NIM_WATCHDOG_REQUEST_TIMEOUT"))
            except ValueError:
                logger.warning(
                    "Invalid value for NIM_WATCHDOG_REQUEST_TIMEOUT, using default of 120 seconds"
                )
        logger.info("Nim watchdog health check request timeout is %s", request_timeout)
        check_interval = 10  # seconds
        max_attempts = 3
        if RuntimeParameters.has("NIM_WATCHDOG_MAX_ATTEMPTS"):
            try:
                max_attempts = int(RuntimeParameters.get("NIM_WATCHDOG_MAX_ATTEMPTS"))
            except ValueError:
                logger.warning("Invalid value for NIM_WATCHDOG_MAX_ATTEMPTS, using default of 3")
        logger.info("Nim watchdog max attempts: %s", max_attempts)
        attempt = 0
        base_sleep_time = 4

        while True:
            try:
                # Check if server is responding to health checks
                logger.debug(f"Server health check")
                response = requests.get(health_url, timeout=request_timeout)
                logger.debug(f"Server health check status: {response.status_code}")
                # Connection succeeded, reset attempts and wait for next check
                attempt = 0
                time.sleep(check_interval)  # Regular check interval
                continue

            except Exception as e:
                attempt += 1
                logger.warning(f"health_url {health_url}")
                logger.warning(
                    f"Server health check failed (attempt {attempt}/{max_attempts}): {str(e)}"
                )

                if attempt >= max_attempts:
                    self._kill_all_processes()

                # Quadratic backoff
                sleep_time = base_sleep_time * (attempt**2)
                logger.info(f"Retrying in {sleep_time} seconds...")
                time.sleep(sleep_time)

    def terminate(self):
        terminate_op = getattr(self._predictor, "terminate", None)
        if callable(terminate_op):
            terminate_op()

    def load_flask_extensions(self, app):
        custom_file_paths = list(Path(self._code_dir).rglob("{}.py".format(FLASK_EXT_FILE_NAME)))
        if len(custom_file_paths) > 1:
            raise RuntimeError("Found too many custom hook files: {}".format(custom_file_paths))

        if len(custom_file_paths) == 0:
            logger.info("No %s.py file detected in %s", FLASK_EXT_FILE_NAME, self._code_dir)
            return

        custom_file_path = custom_file_paths[0]
        logger.info("Detected %s .. trying to load Flask extensions", custom_file_path)
        sys.path.insert(0, str(custom_file_path.parent))

        try:
            custom_module = __import__(FLASK_EXT_FILE_NAME)
            custom_module.init_app(app)
        except ImportError as e:
            logger.error("Could not load hooks", exc_info=True)
            raise DrumCommonException(
                "Failed to extend Flask app from [{}] : {}".format(custom_file_path, e)
            )<|MERGE_RESOLUTION|>--- conflicted
+++ resolved
@@ -386,8 +386,18 @@
             processes = self._params.get("processes")
             logger.info("Number of webserver processes: %s", processes)
         try:
-<<<<<<< HEAD
-            logger.info(self._params)
+            if RuntimeParameters.has("USE_NIM_WATCHDOG") and str(
+                    RuntimeParameters.get("USE_NIM_WATCHDOG")
+            ).lower() in ["true", "1", "yes"]:
+                # Start the watchdog thread before running the app
+                self._server_watchdog = Thread(
+                    target=self.watchdog,
+                    args=(port,),
+                    daemon=True,
+                    name="NIM Sidecar Watchdog",
+                )
+                self._server_watchdog.start()
+
             if server_type == "gunicorn":
                 logger.info("Starting gunicorn server")
                 try:
@@ -433,33 +443,19 @@
                 gunicorn_config = self.get_gunicorn_config()
                 GunicornApp(app, host, port, self._params, gunicorn_config).run()
             else:
-                app.run(host, port, threaded=False, processes=processes)
-=======
-            if RuntimeParameters.has("USE_NIM_WATCHDOG") and str(
-                RuntimeParameters.get("USE_NIM_WATCHDOG")
-            ).lower() in ["true", "1", "yes"]:
-                # Start the watchdog thread before running the app
-                self._server_watchdog = Thread(
-                    target=self.watchdog,
-                    args=(port,),
-                    daemon=True,
-                    name="NIM Sidecar Watchdog",
+
+                # Configure the server with timeout settings
+                app.run(
+                    host=host,
+                    port=port,
+                    threaded=False,
+                    processes=processes,
+                    **(
+                        {"request_handler": TimeoutWSGIRequestHandler}
+                        if RuntimeParameters.has("DRUM_CLIENT_REQUEST_TIMEOUT")
+                        else {}
+                    ),
                 )
-                self._server_watchdog.start()
-
-            # Configure the server with timeout settings
-            app.run(
-                host=host,
-                port=port,
-                threaded=False,
-                processes=processes,
-                **(
-                    {"request_handler": TimeoutWSGIRequestHandler}
-                    if RuntimeParameters.has("DRUM_CLIENT_REQUEST_TIMEOUT")
-                    else {}
-                ),
-            )
->>>>>>> 1c5581bd
         except OSError as e:
             raise DrumCommonException(f"{e}: host: {host}; port: {port}")
 
