--- conflicted
+++ resolved
@@ -147,12 +147,8 @@
         types["DATE"] = dataframe.select_dtypes("datetime").shape[1] > 0
 
         validation_errors = []
-<<<<<<< HEAD
 
         if self.condition == Conditions.EQUALS:
-=======
-        if self.condition == "EQUALS":
->>>>>>> 4099844a
             for dtype in self.VALUES:
                 if dtype == self.values[0]:
                     if not types[dtype]:
@@ -194,26 +190,8 @@
 
 class SparsityInput(BaseValidator):
     FIELD = "sparse"
-<<<<<<< HEAD
     CONDITIONS = Conditions.EQUALS
     VALUES = [Values.FORBIDDEN, Values.SUPPORTED, Values.REQUIRED]
-=======
-    VALUES = ["FORBIDDEN", "SUPPORTED", "REQUIRED"]
-
-    def __init__(self, condition, values):
-        self.condition = condition
-        self.values = values
-
-    def __init__(self, condition, values):
-        self.condition = condition
-        self.values = values
-
-    @classmethod
-    def get_yaml_validator(cls):
-        return Map(
-            {"field": Enum(cls.FIELD), "condition": Enum("EQUALS"), "value": Enum(cls.VALUES)}
-        )
->>>>>>> 4099844a
 
     def validate(self, dataframe):
         errors = []
@@ -231,26 +209,8 @@
 
 class SparsityOutput(BaseValidator):
     FIELD = "sparse"
-<<<<<<< HEAD
     CONDITIONS = Conditions.EQUALS
     VALUES = [Values.NEVER, Values.DYNAMIC, Values.ALWAYS, Values.IDENTITY]
-=======
-    VALUES = ["NEVER", "DYNAMIC", "ALWAYS", "IDENTITY"]
-
-    def __init__(self, condition, values):
-        self.condition = condition
-        self.values = values
-
-    def __init__(self, condition, values):
-        self.condition = condition
-        self.values = values
-
-    @classmethod
-    def get_yaml_validator(cls):
-        return Map(
-            {"field": Enum(cls.FIELD), "condition": Enum("EQUALS"), "value": Enum(cls.VALUES)}
-        )
->>>>>>> 4099844a
 
     def validate(self, dataframe):
         errors = []
