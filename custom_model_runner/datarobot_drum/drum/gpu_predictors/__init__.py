<<<<<<< HEAD
"""
Copyright 2024 DataRobot, Inc. and its affiliates.
All rights reserved.
This is proprietary source code of DataRobot, Inc. and its affiliates.
Released under the terms of DataRobot Tool and Utility Agreement.
"""
import csv
import io
import json
import logging
import os
import sys
import typing
from datetime import datetime, timezone
from pathlib import Path
from threading import Thread

import numpy as np
import openai
import requests
from openai import OpenAI
from requests import HTTPError

from datarobot_drum import RuntimeParameters
from datarobot_drum.drum.adapters.model_adapters.python_model_adapter import (
    PythonModelAdapter,
    RawPredictResponse,
)
from datarobot_drum.drum.common import SupportedPayloadFormats
from datarobot_drum.drum.enum import (
    CUSTOM_FILE_NAME,
    LOGGER_NAME_PREFIX,
    REMOTE_ARTIFACT_FILE_EXT,
    PayloadFormat,
    StructuredDtoKeys,
)
from datarobot_drum.drum.exceptions import DrumCommonException
from datarobot_drum.drum.language_predictors.base_language_predictor import (
    BaseLanguagePredictor,
)
from datarobot_drum.resource.drum_server_utils import DrumServerProcess


class ChatRoles:
    SYSTEM = "system"
    ASSISTANT = "assistant"
    USER = "user"


class BaseGpuPredictor(BaseLanguagePredictor):
    DEFAULT_MODEL_NAME = "generic_llm"

    def __init__(self):
        super().__init__()
        self.logger = logging.getLogger(LOGGER_NAME_PREFIX + "." + __name__)

        # Nemo server configuration is set in the Drop-in environment
        self.openai_port = os.environ.get("OPENAI_PORT", "9999")
        self.openai_host = os.environ.get("OPENAI_HOST", "localhost")
        self.openai_process = None
        self.openai_server_thread = None
        self.ai_client = None

        # chat input fields
        self.system_prompt_value = self.get_optional_parameter("system_prompt")
        self.user_prompt_column = self.get_optional_parameter("prompt_column_name", "promptText")
        self.assistant_response_column = self.get_optional_parameter(
            "assistant_column_name", "assistant"
        )

        # completions configuration can be changed with Runtime parameters
        self.max_tokens = self.get_optional_parameter("max_tokens", 512)
        self.use_chat_context = self.get_optional_parameter("chat_context", False)
        self.num_choices_per_completion = self.get_optional_parameter("n", 1)
        self.temperature = self.get_optional_parameter("temperature", 0.01)

        # used to load custom model hooks
        self.python_model_adapter = None
        # report deployment status events to DataRobot
        self.verify_ssl = self.get_optional_parameter("verifySSL", True)
        self.status_reporter: MLOpsStatusReporter = None

    def has_read_input_data_hook(self):
        return False

    @property
    def supported_payload_formats(self):
        formats = SupportedPayloadFormats()
        formats.add(PayloadFormat.CSV)
        return formats

    def mlpiper_configure(self, params):
        super().mlpiper_configure(params)

        self.status_reporter = MLOpsStatusReporter(
            mlops_service_url=params["external_webserver_url"],
            mlops_api_token=params["api_token"],
            deployment_id=params["deployment_id"],
            verify_ssl=self.verify_ssl,
            # Events: download started|completed, server launching|ready
            total_deployment_stages=4,
        )

        self.python_model_adapter = PythonModelAdapter(
            model_dir=self._code_dir, target_type=self.target_type
        )

        # download model artifacts with a "load_model" hook or ".remote" artifact
        custom_py_paths, dot_remote_paths = self._get_custom_artifacts()
        if custom_py_paths:
            sys.path.append(self._code_dir)
            self.python_model_adapter.load_custom_hooks()

        elif dot_remote_paths:
            raise DrumCommonException(
                "The '.remote' artifacts are not supported by the current version of DataRobot User models"
            )

        self.openai_process = DrumServerProcess()
        self.ai_client = OpenAI(
            base_url=f"http://{self.openai_host}:{self.openai_port}/v1", api_key="fake"
        )
        self.openai_server_thread = Thread(
            target=self.download_and_serve_model, args=(self.openai_process,)
        )
        self.openai_server_thread.start()

    def _get_custom_artifacts(self):
        code_dir_abspath = os.path.abspath(self._code_dir)

        custom_py_paths = list(Path(code_dir_abspath).rglob("{}.py".format(CUSTOM_FILE_NAME)))
        remote_artifact_paths = list(Path(code_dir_abspath).rglob(REMOTE_ARTIFACT_FILE_EXT))

        if len(custom_py_paths) + len(remote_artifact_paths) > 1:
            error_mes = (
                "Multiple custom.py/.remote files were identified in the code directories sub directories.\n"
                "The following custom model files were found:\n"
            )
            error_mes += "\n".join(
                [str(path) for path in (custom_py_paths + remote_artifact_paths)]
            )
            self.logger.error(error_mes)
            raise DrumCommonException(error_mes)

        return custom_py_paths, remote_artifact_paths

    def liveness_probe(self):
        return self.health_check()

    def readiness_probe(self):
        return self.health_check()

    def _predict(self, **kwargs) -> RawPredictResponse:
        data = kwargs.get(StructuredDtoKeys.BINARY_DATA)
        if isinstance(data, bytes):
            data = data.decode("utf8")

        reader = csv.DictReader(io.StringIO(data))
        results = []

        def user_prompt(row):
            return {
                "role": ChatRoles.USER,
                "content": self._get(row, self.user_prompt_column),
            }

        def assistant_prompt(row):
            return {
                "role": ChatRoles.ASSISTANT,
                "content": self._get(row, self.assistant_response_column),
            }

        # all rows are sent in a single completion request, to preserve a chat context
        if self.use_chat_context:
            messages = [
                prompt(row)
                for row in reader
                #  in chat mode user prompts must alternate with assistant prompts
                for prompt in [user_prompt, assistant_prompt]
                # skip empty values
                if prompt(row)["content"]
            ]

            completions = self._create_completions(messages)
            results.extend(completions)

        else:  # each prompt row sent as a separate completion request
            for i, row in enumerate(reader):
                self.logger.debug("Row %d: %s", i, row)
                messages = [user_prompt(row)]
                completions = self._create_completions(messages, i)
                results.extend(completions)

        # TODO DRUM has a restriction for text generation targets to return only a single column
        # column_names = ["row_id", "choice_id", "completions"]
        column_names = ["completions"]

        return RawPredictResponse(np.array(results), np.array(column_names))

    def _get(self, row, column_name):
        try:
            return row[column_name]
        except KeyError:
            expected_column_names = [self.user_prompt_column]
            if self.use_chat_context:
                expected_column_names.append(self.assistant_response_column)
            raise DrumCommonException(f"Model expects column names '{expected_column_names}'")

    def _create_completions(self, messages, row_id=0):
        if self.system_prompt_value:
            # only the first chat message can have the system role
            messages.insert(0, {"role": ChatRoles.SYSTEM, "content": self.system_prompt_value})

        try:
            completions = self.ai_client.chat.completions.create(
                model=self.model_name,
                messages=messages,
                n=self.num_choices_per_completion,
                temperature=self.temperature,
                max_tokens=self.max_tokens,
            )
        except openai.BadRequestError:
            self.logger.error("Payload: %s", json.dumps(messages), exc_info=True)
            raise DrumCommonException("Bad payload")

        completion_choices = [
            # [row_id, choice_id, choice.message.content]
            choice.message.content
            for choice_id, choice in enumerate(completions.choices)
        ]

        self.logger.debug("results: %s", completion_choices)
        return completion_choices

    def predict_unstructured(self, data, **kwargs):
        raise DrumCommonException("The unstructured target type is not supported")

    def _transform(self, **kwargs):
        raise DrumCommonException("Transform feature is not supported")

    def health_check(self) -> typing.Tuple[dict, int]:
        """
        Proxy health checks to NeMo Inference Server
        """
        raise NotImplementedError

    def download_and_serve_model(self, openai_process: DrumServerProcess):
        raise NotImplementedError

    def terminate(self):
        raise NotImplementedError


class MLOpsStatusReporter:
    def __init__(
        self,
        mlops_service_url,
        mlops_api_token,
        deployment_id,
        verify_ssl=True,
        total_deployment_stages=None,
    ):
        self.logger = logging.getLogger(LOGGER_NAME_PREFIX + "." + __name__)
        self.mlops_service_url = mlops_service_url
        self.mlops_api_token = mlops_api_token
        self.verify_ssl = verify_ssl
        self.deployment_id = deployment_id
        self.total_deployment_stages = total_deployment_stages
        self.current_stage = 0

    def report_deployment(self, message: str):
        self.logger.info(message)
        remote_events_url = f"{self.mlops_service_url}/api/v2/remoteEvents/"

        title = f"Deployment status"
        if self.total_deployment_stages:
            self.current_stage += 1
            title = f"Deployment stage {self.current_stage} out of {self.total_deployment_stages}"

        auth_header = {"Authorization": f"Bearer {self.mlops_api_token}"}
        event_payload = {
            "eventType": "deploymentInfo",
            "title": title,
            "message": message,
            "timestamp": datetime.now(timezone.utc).isoformat(),
            "deploymentId": self.deployment_id,
        }

        try:
            response = requests.post(
                url=remote_events_url,
                json=event_payload,
                headers=auth_header,
                verify=self.verify_ssl,
                timeout=5,
            )
            response.raise_for_status()
        except (ConnectionError, HTTPError):
            self.logger.warning("Deployment event can not be reported to MLOPS", exc_info=True)
=======
>>>>>>> bd766847
<|MERGE_RESOLUTION|>--- conflicted
+++ resolved
@@ -1,255 +1,16 @@
-<<<<<<< HEAD
 """
 Copyright 2024 DataRobot, Inc. and its affiliates.
 All rights reserved.
 This is proprietary source code of DataRobot, Inc. and its affiliates.
 Released under the terms of DataRobot Tool and Utility Agreement.
 """
-import csv
-import io
-import json
 import logging
-import os
-import sys
-import typing
 from datetime import datetime, timezone
-from pathlib import Path
-from threading import Thread
 
-import numpy as np
-import openai
 import requests
-from openai import OpenAI
 from requests import HTTPError
 
-from datarobot_drum import RuntimeParameters
-from datarobot_drum.drum.adapters.model_adapters.python_model_adapter import (
-    PythonModelAdapter,
-    RawPredictResponse,
-)
-from datarobot_drum.drum.common import SupportedPayloadFormats
-from datarobot_drum.drum.enum import (
-    CUSTOM_FILE_NAME,
-    LOGGER_NAME_PREFIX,
-    REMOTE_ARTIFACT_FILE_EXT,
-    PayloadFormat,
-    StructuredDtoKeys,
-)
-from datarobot_drum.drum.exceptions import DrumCommonException
-from datarobot_drum.drum.language_predictors.base_language_predictor import (
-    BaseLanguagePredictor,
-)
-from datarobot_drum.resource.drum_server_utils import DrumServerProcess
-
-
-class ChatRoles:
-    SYSTEM = "system"
-    ASSISTANT = "assistant"
-    USER = "user"
-
-
-class BaseGpuPredictor(BaseLanguagePredictor):
-    DEFAULT_MODEL_NAME = "generic_llm"
-
-    def __init__(self):
-        super().__init__()
-        self.logger = logging.getLogger(LOGGER_NAME_PREFIX + "." + __name__)
-
-        # Nemo server configuration is set in the Drop-in environment
-        self.openai_port = os.environ.get("OPENAI_PORT", "9999")
-        self.openai_host = os.environ.get("OPENAI_HOST", "localhost")
-        self.openai_process = None
-        self.openai_server_thread = None
-        self.ai_client = None
-
-        # chat input fields
-        self.system_prompt_value = self.get_optional_parameter("system_prompt")
-        self.user_prompt_column = self.get_optional_parameter("prompt_column_name", "promptText")
-        self.assistant_response_column = self.get_optional_parameter(
-            "assistant_column_name", "assistant"
-        )
-
-        # completions configuration can be changed with Runtime parameters
-        self.max_tokens = self.get_optional_parameter("max_tokens", 512)
-        self.use_chat_context = self.get_optional_parameter("chat_context", False)
-        self.num_choices_per_completion = self.get_optional_parameter("n", 1)
-        self.temperature = self.get_optional_parameter("temperature", 0.01)
-
-        # used to load custom model hooks
-        self.python_model_adapter = None
-        # report deployment status events to DataRobot
-        self.verify_ssl = self.get_optional_parameter("verifySSL", True)
-        self.status_reporter: MLOpsStatusReporter = None
-
-    def has_read_input_data_hook(self):
-        return False
-
-    @property
-    def supported_payload_formats(self):
-        formats = SupportedPayloadFormats()
-        formats.add(PayloadFormat.CSV)
-        return formats
-
-    def mlpiper_configure(self, params):
-        super().mlpiper_configure(params)
-
-        self.status_reporter = MLOpsStatusReporter(
-            mlops_service_url=params["external_webserver_url"],
-            mlops_api_token=params["api_token"],
-            deployment_id=params["deployment_id"],
-            verify_ssl=self.verify_ssl,
-            # Events: download started|completed, server launching|ready
-            total_deployment_stages=4,
-        )
-
-        self.python_model_adapter = PythonModelAdapter(
-            model_dir=self._code_dir, target_type=self.target_type
-        )
-
-        # download model artifacts with a "load_model" hook or ".remote" artifact
-        custom_py_paths, dot_remote_paths = self._get_custom_artifacts()
-        if custom_py_paths:
-            sys.path.append(self._code_dir)
-            self.python_model_adapter.load_custom_hooks()
-
-        elif dot_remote_paths:
-            raise DrumCommonException(
-                "The '.remote' artifacts are not supported by the current version of DataRobot User models"
-            )
-
-        self.openai_process = DrumServerProcess()
-        self.ai_client = OpenAI(
-            base_url=f"http://{self.openai_host}:{self.openai_port}/v1", api_key="fake"
-        )
-        self.openai_server_thread = Thread(
-            target=self.download_and_serve_model, args=(self.openai_process,)
-        )
-        self.openai_server_thread.start()
-
-    def _get_custom_artifacts(self):
-        code_dir_abspath = os.path.abspath(self._code_dir)
-
-        custom_py_paths = list(Path(code_dir_abspath).rglob("{}.py".format(CUSTOM_FILE_NAME)))
-        remote_artifact_paths = list(Path(code_dir_abspath).rglob(REMOTE_ARTIFACT_FILE_EXT))
-
-        if len(custom_py_paths) + len(remote_artifact_paths) > 1:
-            error_mes = (
-                "Multiple custom.py/.remote files were identified in the code directories sub directories.\n"
-                "The following custom model files were found:\n"
-            )
-            error_mes += "\n".join(
-                [str(path) for path in (custom_py_paths + remote_artifact_paths)]
-            )
-            self.logger.error(error_mes)
-            raise DrumCommonException(error_mes)
-
-        return custom_py_paths, remote_artifact_paths
-
-    def liveness_probe(self):
-        return self.health_check()
-
-    def readiness_probe(self):
-        return self.health_check()
-
-    def _predict(self, **kwargs) -> RawPredictResponse:
-        data = kwargs.get(StructuredDtoKeys.BINARY_DATA)
-        if isinstance(data, bytes):
-            data = data.decode("utf8")
-
-        reader = csv.DictReader(io.StringIO(data))
-        results = []
-
-        def user_prompt(row):
-            return {
-                "role": ChatRoles.USER,
-                "content": self._get(row, self.user_prompt_column),
-            }
-
-        def assistant_prompt(row):
-            return {
-                "role": ChatRoles.ASSISTANT,
-                "content": self._get(row, self.assistant_response_column),
-            }
-
-        # all rows are sent in a single completion request, to preserve a chat context
-        if self.use_chat_context:
-            messages = [
-                prompt(row)
-                for row in reader
-                #  in chat mode user prompts must alternate with assistant prompts
-                for prompt in [user_prompt, assistant_prompt]
-                # skip empty values
-                if prompt(row)["content"]
-            ]
-
-            completions = self._create_completions(messages)
-            results.extend(completions)
-
-        else:  # each prompt row sent as a separate completion request
-            for i, row in enumerate(reader):
-                self.logger.debug("Row %d: %s", i, row)
-                messages = [user_prompt(row)]
-                completions = self._create_completions(messages, i)
-                results.extend(completions)
-
-        # TODO DRUM has a restriction for text generation targets to return only a single column
-        # column_names = ["row_id", "choice_id", "completions"]
-        column_names = ["completions"]
-
-        return RawPredictResponse(np.array(results), np.array(column_names))
-
-    def _get(self, row, column_name):
-        try:
-            return row[column_name]
-        except KeyError:
-            expected_column_names = [self.user_prompt_column]
-            if self.use_chat_context:
-                expected_column_names.append(self.assistant_response_column)
-            raise DrumCommonException(f"Model expects column names '{expected_column_names}'")
-
-    def _create_completions(self, messages, row_id=0):
-        if self.system_prompt_value:
-            # only the first chat message can have the system role
-            messages.insert(0, {"role": ChatRoles.SYSTEM, "content": self.system_prompt_value})
-
-        try:
-            completions = self.ai_client.chat.completions.create(
-                model=self.model_name,
-                messages=messages,
-                n=self.num_choices_per_completion,
-                temperature=self.temperature,
-                max_tokens=self.max_tokens,
-            )
-        except openai.BadRequestError:
-            self.logger.error("Payload: %s", json.dumps(messages), exc_info=True)
-            raise DrumCommonException("Bad payload")
-
-        completion_choices = [
-            # [row_id, choice_id, choice.message.content]
-            choice.message.content
-            for choice_id, choice in enumerate(completions.choices)
-        ]
-
-        self.logger.debug("results: %s", completion_choices)
-        return completion_choices
-
-    def predict_unstructured(self, data, **kwargs):
-        raise DrumCommonException("The unstructured target type is not supported")
-
-    def _transform(self, **kwargs):
-        raise DrumCommonException("Transform feature is not supported")
-
-    def health_check(self) -> typing.Tuple[dict, int]:
-        """
-        Proxy health checks to NeMo Inference Server
-        """
-        raise NotImplementedError
-
-    def download_and_serve_model(self, openai_process: DrumServerProcess):
-        raise NotImplementedError
-
-    def terminate(self):
-        raise NotImplementedError
+from datarobot_drum.drum.enum import LOGGER_NAME_PREFIX
 
 
 class MLOpsStatusReporter:
@@ -273,7 +34,7 @@
         self.logger.info(message)
         remote_events_url = f"{self.mlops_service_url}/api/v2/remoteEvents/"
 
-        title = f"Deployment status"
+        title = "Deployment status"
         if self.total_deployment_stages:
             self.current_stage += 1
             title = f"Deployment stage {self.current_stage} out of {self.total_deployment_stages}"
@@ -297,6 +58,4 @@
             )
             response.raise_for_status()
         except (ConnectionError, HTTPError):
-            self.logger.warning("Deployment event can not be reported to MLOPS", exc_info=True)
-=======
->>>>>>> bd766847
+            self.logger.warning("Deployment event can not be reported to MLOPS", exc_info=True)