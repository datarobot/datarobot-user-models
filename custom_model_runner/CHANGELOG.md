--- conflicted
+++ resolved
@@ -4,15 +4,14 @@
 The format is based on [Keep a Changelog](https://keepachangelog.com/en/1.0.0/),
 and this project adheres to [Semantic Versioning](https://semver.org/spec/v2.0.0.html).
 
-<<<<<<< HEAD
-#### [1.16.24] - 2025-08-19
+#### [1.16.25] - 2025-08-26
 ##### Changed
 - Add NIM watchdog to automatically restart the server if it becomes unresponsive
-=======
+
+
 #### [1.16.24] - 2025-08-25
 ##### Changed
 - Fixed issue with OTEL logs infinite recursion.
->>>>>>> b92fc9aa
 
 #### [1.16.23] - 2025-08-18
 ##### Changed
