--- conflicted
+++ resolved
@@ -4,13 +4,12 @@
 The format is based on [Keep a Changelog](https://keepachangelog.com/en/1.0.0/),
 and this project adheres to [Semantic Versioning](https://semver.org/spec/v2.0.0.html).
 
-<<<<<<< HEAD
-=======
+
 #### [1.4.12]
 ##### Changes
 - bugfix to prevent resampling of data
-
->>>>>>> e16c9f00
+- surface warning but don't error out if prediction consistency check fails
+
 #### [1.4.11]
 ##### Changes
 - transform server passes back formats for both transformed X and y
