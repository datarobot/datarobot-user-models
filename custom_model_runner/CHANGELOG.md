# Changelog
All notable changes to this project will be documented in this file.

The format is based on [Keep a Changelog](https://keepachangelog.com/en/1.0.0/),
and this project adheres to [Semantic Versioning](https://semver.org/spec/v2.0.0.html).

#### [1.4.13]
##### Changes
- apply --skip-predict if SKIP_PREDICT env var is present
##### Fixed
- don't fail on spaces in binary class labels in prediction checks

#### [1.4.12] - 2021-01-19
##### Changes
- bugfix to prevent resampling of data
- surface warning but don't error out if prediction consistency check fails
<<<<<<< HEAD
##### Fixed
- don't fail on spaces in binary class labels in prediction checks
- fix error where X has colname '0' and target is unnamed
=======
>>>>>>> 79d95c3a

#### [1.4.11] - 2021-01-14
##### Changes
- transform server passes back formats for both transformed X and y
- transform server passes back column names if transformed X is sparse

#### [1.4.10] - 2021-01-11
##### Added
- support providing arguments via env vars, e.g `TARGET_TYPE regression` is the same as `--target-type regression`
##### Changes
- prediction side effects check no longer run for custom transforms; still assert that transform server launches and returns 200 response
- test coverage confirming support of sparse input and output for custom transforms and transform server
##### Removed
-- `--unsupervised` arg support

#### [1.4.9] - 2020-12-29
##### Changes
- `transform` mode now takes and returns both `X` and `y`. The `transform` hook must use both arguments for custom transforms,
 but need only return `X` (if `y` is not returned, it will not be transformed)
- The user may forgo a `transform` hook for custom transforms if they use an sklearn artifact. If the user does not define
`transform`, the target will not be used in transforming the fatures and will remain un-transformed.
- Added support for multiclass to drum push in anticipation of the release of datarobot client v2.22
- check if payload format (csv/mtx/arrow) is supported

#### [1.4.8] - 2020-12-11
##### Fixed
- Force class labels to be strings

#### [1.4.7] - 2020-12-11
##### Added
- do predictions side effects check (when fitting a model)
##### Fixed
- Handling of class mapping to class order with numeric values

#### [1.4.6] - 2020-12-08
##### Added
- **/predictions** and **/predictionsUnstructured** endpoints as aliases for **/predict** and **/predictUnstructured**
- handling the case when input sent as binary data
##### Fixed
- Validation of numeric multiclass class labels should always compare as strings

#### [1.4.5] - 2020-12-02
##### Added
-  **/transform** endpoint added to prediction server 
##### Changes
- Allow multiclass to function with only 2 labels

#### [1.4.4] - 2020-11-24
##### Added
- New `transform` target type for performing pre-/post- processing on features/targets
##### Changes
- Unpin pyarrow version

#### [1.4.3] - 2020-11-17
##### Added
- Compare DRUM version on host and container when running in *--docker* mode
##### Fixed
- Arrow format input data support

#### [1.4.2] - 2020-11-14
##### Added
- Support for a single uwsgi process in production mode
- Capabilities endpoint
- Arrow format input data support

##### Changed
- Change dependency for new major release of mlpiper v2.4.0, which executes RESTful pipeline in a single uWSGI process
- Catch and report exceptions from user's code
- Set Flask server (no production) logging level to the level from the command line

##### Fixed
- Fixed issue with multiclass scoring failing with numerical class labels
- Fixed multiclass class labels file not working in --docker mode

#### [1.4.1] - 2020-10-29
##### Added
- H2O driverless AI mojo pipeline support
- fit on sparse data
- `predictUnstructured` endpoint for uwsgi-based prediction server

#### [1.4.0] - 2020-10-23
##### Added
- `multiclass` target type
- `class-labels` for specifying the class labels of a multiclass model
- `class-labels-file` for specifying a file containing the class labels of a multiclass model
- add multiclass classification support for `drum score` and `drum server`
##### Changed
- support only keras built into tensorflow >= 2.2.1
- `--target-type` is now required for `drum fit`

#### [1.3.0] - 2020-10-15
##### Added
- `read_input_data` hook
- add `target-type` param
- unstructured mode

#### [1.2.0] - 2020-08-28
##### Added
- optional **--language [python|r|java]** argument to enforce execution framework
- uwsgi/nginx powered prediction server
- **-max-workers** argument to limit number of workers in production server mode

##### Removed
- **--threaded** argument from Flask server mode

##### Changed
- dependencies: mlpiper==2.3.0, py4j~=0.10.9
- optional **--unsupervised** argument and handling for unsupervised Fit in python

#### [1.1.4] - 2020-08-04
##### Added
- the docker flag now takes a directory, and will build a docker image
- the `push` verb lets you add your code into DataRobot. 
- H2O models support
- r_lang fit component, pipeline, and template
##### Changed
- search custom.py recursively in the code dir
- set rpy2 dependcy <= 3.2.7 to avoid pandas import error 

## [1.1.3] - 2020-07-17
### Added
- error server is started in case of imports/pipeline failures
- drum_autofit() helper for sklearn estimator
### Changed
- updated Java predictor dependencies

## [1.1.2] - 2020-06-18
### Added
- PMML support

## [1.1.1] - 2020-06-10
### Added
- language detection by artifact and custom.py/R

### Changed
- now version check is called as `drum --version`

## [1.1.0] - 2020-05-29
### Changed
- public envs are pinned to drum==1.1.0

## [1.0.20] - 2020-05-28
### Changed
- the name to **drum**

## [1.0.19] - 2020-05-18
### Changed
- build only Python 3 wheel

## [1.0.18] - 2020-05-12
### Added
- cmrunner for custom model fit
- fit code to python3_sklearn model template

### Fixed
- printing result if `--output` is not provided

## [1.0.17] - 2020-05-07
### Changed
- change predict() hook to score()
- change signature to `score(data, mode, **kwargs)`
- change command `cmrun predict` to `cmrun score`

### Added
- `new` subcommand for model templates creation 

## [1.0.16] - 2020-05-05
### Changed
- unpin rpy2 dependency version

## [1.0.15] - 2020-05-04
### Changed
- require to use sub-command, e.g. `cmrun predict`  

## [1.0.14] - 2020-04-30
### Changed
- refactored command/subcommand usage

## [1.0.13] - 2020-04-27
### Added
- CMRUNNER_JAVA_XMX env var to pass max heap memory value to JVM
- autocompletion support
- performance tests feature

## [1.0.12] - 2020-04-23
### Changed
- optimized py4j usage for java predictor

## [1.0.11] - 2020-04-21
### Changed
- improved class labels handling in R binary classification

## [1.0.10] - 2020-04-20
### Added
- --threaded flag which allows to start cmrunner prediction server(Flask) in threaded mode
### Changes
- replaced custom hooks for R with
    - init() -> NULL
    - load_model(input_dir: character) -> Any
    - transform(data: data.frame, model: Any) -> data.frame
    - predict(data: data.frame, model: Any, positive_class_label: character, negative_class_label: character) -> data.frame
    - post_process(predictions: data.frame, model: Any) -> data.frame
- unify argument names in file reading/writing components

## [1.0.9] - 2020-04-16
### Changes
- improved prediction server response serialization

## [1.0.8] - 2020-04-10
### Added
- support for --docker command line option. Running the model inside a docker image

## [1.0.7] - 2020-04-08
### Added
- support Java Codegen models in batch and server modes

## [1.0.6] - 2020-04-03
### Changed
- replaced custom hooks for python with
    - init() -> None
    - load_model(input_dir: str) -> Any
    - transform(data: DataFrame, model: Any) -> DataFrame
    - predict(data: DataFrame, model: Any, positive_class_label: str, negative_class_label: str) -> DataFrame
    - post_process(predictions: DataFrame, model: Any) -> DataFrame

## [1.0.5] - 2020-03-30
### Added
- handle class labels for scikit-learn and R binary classification

## [1.0.4] - 2020-03-20
### Added
- make rpy2 dependency optional

## [1.0.3] - 2020-03-20
### Added
- R models support

## [1.0.2] - 2020-03-19
### Changed
- Change dep: mlpiper==2.2.0
- Bump version to push to test PyPI

## [1.0.1] - 2020-03-09
### Added
- Added wheelhouse for distributing "mlpiper"
- Added README<|MERGE_RESOLUTION|>--- conflicted
+++ resolved
@@ -9,17 +9,14 @@
 - apply --skip-predict if SKIP_PREDICT env var is present
 ##### Fixed
 - don't fail on spaces in binary class labels in prediction checks
+- fix error where X has colname '0' and target is unnamed
 
 #### [1.4.12] - 2021-01-19
 ##### Changes
 - bugfix to prevent resampling of data
 - surface warning but don't error out if prediction consistency check fails
-<<<<<<< HEAD
 ##### Fixed
 - don't fail on spaces in binary class labels in prediction checks
-- fix error where X has colname '0' and target is unnamed
-=======
->>>>>>> 79d95c3a
 
 #### [1.4.11] - 2021-01-14
 ##### Changes
