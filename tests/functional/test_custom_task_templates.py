--- conflicted
+++ resolved
@@ -94,7 +94,6 @@
             ),
             (
                 "pipeline",
-<<<<<<< HEAD
                 "python3_pytorch_regression",
                 "project_regression_boston",
                 "pytorch_drop_in_env",
@@ -102,8 +101,6 @@
             ),
             (
                 "pipeline",
-=======
->>>>>>> 4985b14a
                 "python3_pytorch_multiclass",
                 "project_multiclass_skyserver",
                 "pytorch_drop_in_env",
