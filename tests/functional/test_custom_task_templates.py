from __future__ import absolute_import

import os
<<<<<<< HEAD
import tarfile
=======
import shutil
from tempfile import TemporaryDirectory
>>>>>>> 2f2afa79

import pytest
import tempfile
import datarobot as dr
<<<<<<< HEAD
from datarobot.errors import AsyncProcessUnsuccessfulError
=======
import yaml
>>>>>>> 2f2afa79
from datarobot_bp_workshop import Workshop

BASE_PIPELINE_TASK_TEMPLATES_DIR = "task_templates/pipelines"
BASE_TRANSFORM_TASK_TEMPLATES_DIR = "task_templates/transforms"
BASE_FIXTURE_TASK_TEMPLATES_DIR = "tests/fixtures"

BASE_DATASET_DIR = "tests/testdata"


class TestCustomTaskTemplates(object):
    @staticmethod
    def get_template_base_path(template_type):
        if template_type == "pipeline":
            return BASE_PIPELINE_TASK_TEMPLATES_DIR
        if template_type == "transform":
            return BASE_TRANSFORM_TASK_TEMPLATES_DIR
        if template_type == "fixture":
            return BASE_FIXTURE_TASK_TEMPLATES_DIR
        raise ValueError(f"Invalid template type {template_type}")

    @pytest.fixture(scope="session")
    def project_regression_boston(self):
        proj = dr.Project.create(sourcedata=os.path.join(BASE_DATASET_DIR, "boston_housing.csv"))
        proj.set_target(target="MEDV", mode=dr.AUTOPILOT_MODE.MANUAL)
        return proj.id

    @pytest.fixture(scope="session")
    def project_binary_iris(self):
        proj = dr.Project.create(
            sourcedata=os.path.join(BASE_DATASET_DIR, "iris_binary_training.csv")
        )
        proj.set_target(target="Species", mode=dr.AUTOPILOT_MODE.MANUAL)
        return proj.id

    @pytest.fixture(scope="session")
    def project_binary_cats_dogs(self):
        proj = dr.Project.create(
            sourcedata=os.path.join(BASE_DATASET_DIR, "cats_dogs_small_training.csv")
        )
        proj.set_target(target="class", mode=dr.AUTOPILOT_MODE.MANUAL)
        return proj.id

    @pytest.fixture(scope="session")
    def project_binary_diabetes(self):
        proj = dr.Project.create(sourcedata=os.path.join(BASE_DATASET_DIR, "10k_diabetes.csv"))
        proj.set_target(target="readmitted", mode=dr.AUTOPILOT_MODE.MANUAL)
        return proj.id

    @pytest.fixture(scope="session")
    def project_multiclass_skyserver(self):
        proj = dr.Project.create(
            sourcedata=os.path.join(BASE_DATASET_DIR, "skyserver_sql2_27_2018_6_51_39_pm.csv")
        )
        proj.set_target(target="class", mode=dr.AUTOPILOT_MODE.MANUAL)
        return proj.id

    @pytest.mark.parametrize(
        "template_type, model_template, proj, env, target_type",
        [
            (
                "pipeline",
                "python3_pytorch",
                "project_binary_iris",
                "pytorch_drop_in_env",
                "binary",
            ),
            (
                "pipeline",
                "python3_pytorch",
                "project_regression_boston",
                "pytorch_drop_in_env",
                "regression",
            ),
            (
                "pipeline",
                "python3_pytorch_multiclass",
                "project_multiclass_skyserver",
                "pytorch_drop_in_env",
                "multiclass",
            ),
            (
                "pipeline",
                "python3_keras_joblib",
                "project_regression_boston",
                "keras_drop_in_env",
                "regression",
            ),
            (
                "pipeline",
                "python3_keras_joblib",
                "project_binary_iris",
                "keras_drop_in_env",
                "binary",
            ),
            (
                "pipeline",
                "python3_keras_joblib",
                "project_multiclass_skyserver",
                "keras_drop_in_env",
                "multiclass",
            ),
            # This test currently fails, because it uses image features, which isn't one of the
            # Allowed by default data types for Custom Tasks. We can re-enable this
            # Test if we add image features in the fixture to the allowed data types.
            # (
            #     "pipeline",
            #     "python3_keras_vizai_joblib",
            #     "project_binary_cats_dogs",
            #     "keras_drop_in_env",
            #     "binary",
            # ),
            (
                "pipeline",
                "python3_xgboost",
                "project_regression_boston",
                "xgboost_drop_in_env",
                "regression",
            ),
            (
                "pipeline",
                "python3_xgboost",
                "project_binary_iris",
                "xgboost_drop_in_env",
                "binary",
            ),
            (
                "pipeline",
                "python3_xgboost",
                "project_multiclass_skyserver",
                "xgboost_drop_in_env",
                "multiclass",
            ),
            (
                "pipeline",
                "python3_sklearn_regression",
                "project_regression_boston",
                "sklearn_drop_in_env",
                "regression",
            ),
            (
                "pipeline",
                "python3_sklearn_binary",
                "project_binary_iris",
                "sklearn_drop_in_env",
                "binary",
            ),
            (
                "pipeline",
                "python3_sklearn_multiclass",
                "project_multiclass_skyserver",
                "sklearn_drop_in_env",
                "multiclass",
            ),
            ("pipeline", "r_lang", "project_regression_boston", "r_drop_in_env", "regression",),
            ("pipeline", "r_lang", "project_binary_iris", "r_drop_in_env", "binary",),
            ("pipeline", "r_lang", "project_multiclass_skyserver", "r_drop_in_env", "multiclass",),
            (
                "transform",
                "python3_sklearn_transform",
                "project_binary_diabetes",
                "sklearn_drop_in_env",
                "transform",
            ),
        ],
    )
    def test_custom_task_templates(
        self, request, template_type, model_template, proj, env, target_type
    ):
        env_id, env_version_id = request.getfixturevalue(env)
        proj_id = request.getfixturevalue(proj)
        folder_base_path = self.get_template_base_path(template_type)

        dr_target_type = {
            "regression": dr.enums.CUSTOM_TASK_TARGET_TYPE.REGRESSION,
            "binary": dr.enums.CUSTOM_TASK_TARGET_TYPE.BINARY,
            "multiclass": dr.enums.CUSTOM_TASK_TARGET_TYPE.MULTICLASS,
            "transform": dr.enums.CUSTOM_TASK_TARGET_TYPE.TRANSFORM,
        }[target_type]

        custom_task = dr.CustomTask.create(name="estimator", target_type=dr_target_type)
        with TemporaryDirectory() as temp_dir:
            code_dir = os.path.join(temp_dir, "code")
            shutil.copytree(os.path.join(folder_base_path, model_template), code_dir)
            metadata_filename = os.path.join(code_dir, "model-metadata.yaml")
            if os.path.isfile(metadata_filename):
                # Set the target type in the metadata file sent to DataRobot to the correct type.
                metadata = yaml.load(open(metadata_filename))
                metadata["targetType"] = target_type
                yaml.dump(metadata, open(metadata_filename, "w"))

            custom_task_version = dr.CustomTaskVersion.create_clean(
                custom_task_id=str(custom_task.id),
                base_environment_id=env_id,
                folder_path=code_dir,
            )

        w = Workshop()
        bp = w.CustomTask(custom_task_version.custom_task_id, version=str(custom_task_version.id))(
            w.TaskInputs.ALL
        )
        if dr_target_type == dr.enums.CUSTOM_TASK_TARGET_TYPE.TRANSFORM:
            bp = w.Tasks.LR1()(bp)
        user_blueprint = w.BlueprintGraph(bp).save()
        bp_id = user_blueprint.add_to_repository(proj_id)

        proj = dr.Project.get(proj_id)
        job_id = proj.train(bp_id)

        job = dr.ModelJob.get(proj_id, job_id)
        test_passed = False
        res = job.get_result_when_complete(max_wait=900)
        if isinstance(res, dr.Model):
            test_passed = True

        assert test_passed, "Job result is the object: " + str(res)

    @pytest.mark.parametrize(
        "template_type, model_template, proj, env, target_type, expected_msgs",
        [
            (
                "fixture",
                "validate_transform_fail_input_schema_validation",
                "project_binary_diabetes",
                "sklearn_drop_in_env",
                "transform",
                [
                    "schema validation failed for input",
                    "Datatypes incorrect. Data has types: NUM, but expected types to exactly match: CAT",
                ],
            ),
            (
                "fixture",
                "validate_transform_fail_output_schema_validation",
                "project_binary_diabetes",
                "sklearn_drop_in_env",
                "transform",
                [
                    "Schema validation found mismatch between output dataset and the supplied schema",
                    "Datatypes incorrect. Data has types: NUM, but expected types to exactly match: CAT",
                ],
            ),
        ],
    )
    def test_custom_task_templates_fail__schema_validation(
        self, request, template_type, model_template, proj, env, target_type, expected_msgs
    ):
        env_id, env_version_id = request.getfixturevalue(env)
        proj_id = request.getfixturevalue(proj)
        folder_base_path = self.get_template_base_path(template_type)

        target_type = dr.enums.CUSTOM_TASK_TARGET_TYPE.TRANSFORM

        custom_task = dr.CustomTask.create(name="transform", target_type=target_type)
        custom_task_version = dr.CustomTaskVersion.create_clean(
            custom_task_id=str(custom_task.id),
            base_environment_id=env_id,
            folder_path=os.path.join(folder_base_path, model_template),
        )

        # Only use numeric input features
        w = Workshop()
        bp = w.CustomTask(custom_task_version.custom_task_id, version=str(custom_task_version.id))(
            w.TaskInputs.NUM
        )
        bp = w.Tasks.LR1()(bp)

        user_blueprint = w.BlueprintGraph(bp).save()
        bp_id = user_blueprint.add_to_repository(proj_id)

        proj = dr.Project.get(proj_id)
        job_id = proj.train(bp_id)

        job = dr.ModelJob.get(proj_id, job_id)

        try:
            job.get_result_when_complete(max_wait=900)
        except AsyncProcessUnsuccessfulError:
            pass

        # TODO: [RAPTOR-5948] Create public-api-client support to download logs from model
        response = dr.client.get_client().get(f"projects/{proj_id}/models/{job.model_id}/logs")
        assert response.status_code == 200

        with tempfile.NamedTemporaryFile() as tar_f:
            tar_f.write(response.content)
            tar_f.flush()
            tar_f.seek(0)

            with tarfile.open(tar_f.name, mode="r:gz") as tar:
                files = tar.getnames()

                # The last log should contain the error
                fit_log = tar.extractfile(files[-1]).read().decode("utf-8")
                for expected_msg in expected_msgs:
                    assert expected_msg in fit_log<|MERGE_RESOLUTION|>--- conflicted
+++ resolved
@@ -1,21 +1,15 @@
 from __future__ import absolute_import
 
+import pytest
 import os
-<<<<<<< HEAD
 import tarfile
-=======
 import shutil
 from tempfile import TemporaryDirectory
->>>>>>> 2f2afa79
-
-import pytest
 import tempfile
+import yaml
+
 import datarobot as dr
-<<<<<<< HEAD
 from datarobot.errors import AsyncProcessUnsuccessfulError
-=======
-import yaml
->>>>>>> 2f2afa79
 from datarobot_bp_workshop import Workshop
 
 BASE_PIPELINE_TASK_TEMPLATES_DIR = "task_templates/pipelines"
