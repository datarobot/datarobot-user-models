--- conflicted
+++ resolved
@@ -6,24 +6,14 @@
    "metadata": {},
    "outputs": [],
    "source": [
-<<<<<<< HEAD
     "import os\n",
-    "import pickle\n",
-=======
->>>>>>> 68b4a0f0
     "import pandas as pd\n",
     "from sklearn.preprocessing import LabelEncoder\n",
     "\n",
-<<<<<<< HEAD
-    "import keras\n",
-    "from keras.models import Sequential, load_model\n",
-    "from keras.layers import Dense, Activation, Dropout, PReLU\n",
-    "from keras.utils import np_utils\n"
-=======
     "# using tensorflow>=2.2.1 with built-in Keras\n",
     "from tensorflow.keras.models import Sequential, load_model\n",
-    "from tensorflow.keras.layers import Dense, Activation, Dropout, PReLU"
->>>>>>> 68b4a0f0
+    "from tensorflow.keras.layers import Dense, Activation, Dropout, PReLU\n",
+    "import tensorflow.keras.utils as np_utils"
    ]
   },
   {
