"""
Copyright 2021 DataRobot, Inc. and its affiliates.
All rights reserved.
This is proprietary source code of DataRobot, Inc. and its affiliates.
Released under the terms of DataRobot Tool and Utility Agreement.
"""
from pathlib import Path

import keras.models
import pandas as pd
import tensorflow as tf
import pickle

from tensorflow.keras.models import Sequential
from tensorflow.keras.layers import Dense
from tensorflow.keras.callbacks import EarlyStopping

from datarobot_drum.custom_task_interfaces import RegressionEstimatorInterface


class CustomTask(RegressionEstimatorInterface):
    def fit(self, X, y, row_weights=None, **kwargs):
        tf.random.set_seed(1234)
        input_dim, output_dim = len(X.columns), 1

        model = Sequential(
            [
                Dense(
                    input_dim, activation="relu", input_dim=input_dim, kernel_initializer="normal"
                ),
                Dense(input_dim // 2, activation="relu", kernel_initializer="normal"),
                Dense(output_dim, kernel_initializer="normal"),
            ]
        )
        model.compile(loss="mse", optimizer="adam", metrics=["mae", "mse"])

        callback = EarlyStopping(monitor="loss", patience=3)
        model.fit(
            X, y, epochs=20, batch_size=8, validation_split=0.33, verbose=1, callbacks=[callback]
        )

        # Attach the model to our object for future use
        self.estimator = model
        return self

    def save(self, artifact_directory):
        """
        Serializes the object and stores it in `artifact_directory`

        Parameters
        ----------
        artifact_directory: str
            Path to the directory to save the serialized artifact(s) to

        Returns
        -------
        self
        """

        # If your estimator is not pickle-able, you can serialize it using its native method,
        # i.e. in this case for keras we use model.save, and then set the estimator to none
        keras.models.save_model(self.estimator, Path(artifact_directory) / "model.h5")
<<<<<<< HEAD
=======
        self.estimator = None
>>>>>>> c9f7e155

        # Helper method to handle serializing, via pickle, the CustomTask class
        self.save_task(artifact_directory, exclude=['estimator'])

        return self

    @classmethod
    def load(cls, artifact_directory):
        """
        Deserializes the object stored within `artifact_directory`

        Returns
        -------
        cls
            The deserialized object
        """
<<<<<<< HEAD

        # Helper method to load the serialized CustomTask class
        custom_task = cls.load_task(artifact_directory)
=======
        with open(Path(artifact_directory) / "artifact.pkl", "rb") as fp:
            custom_task = pickle.load(fp)
>>>>>>> c9f7e155

        custom_task.estimator = keras.models.load_model(Path(artifact_directory) / "model.h5")

        return custom_task

    def predict(self, X, **kwargs):
        # Note how the regression estimator only outputs one column, so no explicit column names are needed
        return pd.DataFrame(data=self.estimator.predict(X))<|MERGE_RESOLUTION|>--- conflicted
+++ resolved
@@ -60,10 +60,6 @@
         # If your estimator is not pickle-able, you can serialize it using its native method,
         # i.e. in this case for keras we use model.save, and then set the estimator to none
         keras.models.save_model(self.estimator, Path(artifact_directory) / "model.h5")
-<<<<<<< HEAD
-=======
-        self.estimator = None
->>>>>>> c9f7e155
 
         # Helper method to handle serializing, via pickle, the CustomTask class
         self.save_task(artifact_directory, exclude=['estimator'])
@@ -80,15 +76,8 @@
         cls
             The deserialized object
         """
-<<<<<<< HEAD
-
         # Helper method to load the serialized CustomTask class
         custom_task = cls.load_task(artifact_directory)
-=======
-        with open(Path(artifact_directory) / "artifact.pkl", "rb") as fp:
-            custom_task = pickle.load(fp)
->>>>>>> c9f7e155
-
         custom_task.estimator = keras.models.load_model(Path(artifact_directory) / "model.h5")
 
         return custom_task
