import glob
import json
import os
import re
import shutil
import signal
import subprocess
import time
from tempfile import mkdtemp, NamedTemporaryFile, TemporaryDirectory
from threading import Thread
from uuid import uuid4

import numpy as np
import pandas as pd
import pytest
import requests

from datarobot_drum.drum.common import CUSTOM_FILE_NAME, CustomHooks, ArgumentsOptions

# Framweork keywords
XGB = "xgboost"
XGB_INFERENCE = "xgb_inference"
XGB_TRAINING = "xgb_training"

KERAS = "keras"
KERAS_INFERENCE = "keras_inference"
KERAS_INFERENCE_JOBLIB = "keras_inference_joblib"
KERAS_TRAINING_JOBLIB = "keras_training_joblib"
KERAS_VIZAI_TRAINING_JOBLIB = "keras_vizai_training_joblib"

SKLEARN = "sklearn"
SKLEARN_TRAINING = "sklearn_training"
SKLEARN_INFERENCE = "sklearn_inference"

PYTORCH = "pytorch"
PYTORCH_INFERENCE = "pytorch_inference"

PYPMML = "pypmml"

RDS = "rds"
CODEGEN = "jar"
MULTI_ARTIFACT = "multiartifact"

# Problem keywords, used to mark datasets
REGRESSION = "regression"
REGRESSION_INFERENCE = "regression_inference"
BINARY = "binary"
VIZAI_BINARY = "visual_ai_binary"

# Language keywords
PYTHON = "python3"
NO_CUSTOM = "no_custom"
PYTHON_ALL_HOOKS = "python_all_hooks"
PYTHON_LOAD_MODEL = "python_load_model"
R = "R"
R_ALL_HOOKS = "R_all_hooks"
JAVA = "java"
PYTHON_XGBOOST_CLASS_LABELS_VALIDATION = "predictions_and_class_labels_validation"

DOCKER_PYTHON_SKLEARN = "cmrunner_test_env_python_sklearn"

RESPONSE_PREDICTIONS_KEY = "predictions"

WEIGHTS_ARGS = "weights-args"
WEIGHTS_CSV = "weights-csv"


class TestCMRunner:
    @classmethod
    def setup_class(cls):
        cls.tests_root_path = os.path.abspath(os.path.join(os.path.dirname(__file__), ".."))
        cls.tests_fixtures_path = os.path.join(cls.tests_root_path, "fixtures")
        cls.tests_artifacts_path = os.path.join(cls.tests_fixtures_path, "drop_in_model_artifacts")
        cls.tests_data_path = os.path.join(cls.tests_root_path, "testdata")
        cls.model_templates_path = os.path.join(cls.tests_root_path, "..", "model_templates")

        cls.paths_to_real_models = {
            (PYTHON, SKLEARN): os.path.join(cls.model_templates_path, "python3_sklearn"),
            (PYTHON, KERAS_INFERENCE): os.path.join(
                cls.model_templates_path, "python3_keras_inference"
            ),
            (PYTHON, KERAS_INFERENCE_JOBLIB): os.path.join(
                cls.model_templates_path, "python3_keras_inference_joblib"
            ),
            (PYTHON, KERAS_TRAINING_JOBLIB): os.path.join(
                cls.model_templates_path, "python3_keras_training_joblib"
            ),
            (PYTHON, KERAS_VIZAI_TRAINING_JOBLIB): os.path.join(
                cls.model_templates_path, "python3_keras_vizai_training_joblib"
            ),
            (PYTHON, XGB_INFERENCE): os.path.join(
                cls.model_templates_path, "python3_xgboost_inference"
            ),
            (PYTHON, XGB_TRAINING): os.path.join(
                cls.model_templates_path, "python3_xgboost_training"
            ),
            (PYTHON, SKLEARN_INFERENCE): os.path.join(
                cls.model_templates_path, "python3_sklearn_inference"
            ),
            (PYTHON, SKLEARN_TRAINING): os.path.join(
                cls.model_templates_path, "python3_sklearn_training"
            ),
            (PYTHON, PYTORCH_INFERENCE): os.path.join(
                cls.model_templates_path, "python3_pytorch_inference"
            ),
        }
        cls.fixtures = {
            PYTHON: (os.path.join(cls.tests_fixtures_path, "custom.py"), "custom.py"),
            NO_CUSTOM: (None, None),
            PYTHON_ALL_HOOKS: (
                os.path.join(cls.tests_fixtures_path, "all_hooks_custom.py"),
                "custom.py",
            ),
            PYTHON_XGBOOST_CLASS_LABELS_VALIDATION: (
                os.path.join(cls.tests_fixtures_path, "pred_validation_custom.py"),
                "custom.py",
            ),
            PYTHON_LOAD_MODEL: (
                os.path.join(cls.tests_fixtures_path, "load_model_custom.py"),
                "custom.py",
            ),
            R: (os.path.join(cls.tests_fixtures_path, "custom.R"), "custom.R"),
            R_ALL_HOOKS: (os.path.join(cls.tests_fixtures_path, "all_hooks_custom.R"), "custom.R"),
        }
        cls.datasets = {
            # If specific dataset should be defined for a framework, use (framework, problem) key.
            # Otherwise default dataset is used (None, problem)
            (None, REGRESSION): os.path.join(cls.tests_data_path, "boston_housing.csv"),
            (PYPMML, REGRESSION): os.path.join(cls.tests_data_path, "iris_binary_training.csv"),
            (None, REGRESSION_INFERENCE): os.path.join(
                cls.tests_data_path, "boston_housing_inference.csv"
            ),
            (None, BINARY): os.path.join(cls.tests_data_path, "iris_binary_training.csv"),
            (None, VIZAI_BINARY): os.path.join(cls.tests_data_path, "cats_dogs_small_training.csv"),
        }

        cls.artifacts = {
            (None, REGRESSION): None,
            (None, BINARY): None,
            (SKLEARN, REGRESSION): os.path.join(cls.tests_artifacts_path, "sklearn_reg.pkl"),
            (SKLEARN, REGRESSION_INFERENCE): os.path.join(
                cls.tests_artifacts_path, "sklearn_reg.pkl"
            ),
            (MULTI_ARTIFACT, REGRESSION): [
                os.path.join(cls.tests_artifacts_path, "sklearn_reg.pkl"),
                os.path.join(cls.tests_artifacts_path, "keras_reg.h5"),
            ],
            (SKLEARN, BINARY): os.path.join(cls.tests_artifacts_path, "sklearn_bin.pkl"),
            (KERAS, REGRESSION): os.path.join(cls.tests_artifacts_path, "keras_reg.h5"),
            (KERAS, BINARY): os.path.join(cls.tests_artifacts_path, "keras_bin.h5"),
            (XGB_INFERENCE, REGRESSION): os.path.join(cls.tests_artifacts_path, "xgb_reg.pkl"),
            (XGB_INFERENCE, BINARY): os.path.join(cls.tests_artifacts_path, "xgb_bin.pkl"),
            (PYTORCH, REGRESSION): [
                os.path.join(cls.tests_artifacts_path, "torch_reg.pth"),
                os.path.join(cls.tests_artifacts_path, "PyTorch.py"),
            ],
            (PYTORCH, BINARY): [
                os.path.join(cls.tests_artifacts_path, "torch_bin.pth"),
                os.path.join(cls.tests_artifacts_path, "PyTorch.py"),
            ],
            (RDS, REGRESSION): os.path.join(cls.tests_artifacts_path, "r_reg.rds"),
            (RDS, BINARY): os.path.join(cls.tests_artifacts_path, "r_bin.rds"),
            (CODEGEN, REGRESSION): os.path.join(cls.tests_artifacts_path, "java_reg.jar"),
            (CODEGEN, BINARY): os.path.join(cls.tests_artifacts_path, "java_bin.jar"),
            (PYPMML, REGRESSION): os.path.join(cls.tests_artifacts_path, "iris_reg.pmml"),
            (PYPMML, BINARY): os.path.join(cls.tests_artifacts_path, "iris_bin.pmml"),
        }

        cls.target = {BINARY: "Species", REGRESSION: "MEDV", VIZAI_BINARY: "class"}
        cls.class_labels = {
            (SKLEARN, BINARY): ["Iris-setosa", "Iris-versicolor"],
            (XGB, BINARY): ["Iris-setosa", "Iris-versicolor"],
            (KERAS, BINARY): ["Iris-setosa", "Iris-versicolor"],
            (KERAS_VIZAI_TRAINING_JOBLIB, VIZAI_BINARY): ["cats", "dogs"],
            (RDS, BINARY): ["Iris-setosa", "Iris-versicolor"],
<<<<<<< HEAD
            (PYPMML, PYPMML_BINARY): ["Iris-setosa", "Iris-versicolor"],
=======
            (PYPMML, BINARY): ["Another-Iris", "P_classIris_setosa"],
>>>>>>> 41a469f5
        }

    @classmethod
    def teardown_class(cls):
        pass

    @staticmethod
    def _exec_shell_cmd(cmd, err_msg, assert_if_fail=True, process_obj_holder=None, env=os.environ):
        p = subprocess.Popen(
            cmd,
            stdout=subprocess.PIPE,
            stderr=subprocess.PIPE,
            shell=True,
            env=env,
            universal_newlines=True,
        )

        if process_obj_holder is not None:
            process_obj_holder.append(p)

        (stdout, stderr) = p.communicate()

        if p.returncode != 0:
            print("stdout: {}".format(stdout))
            print("stderr: {}".format(stderr))
            if assert_if_fail:
                assert p.returncode == 0, err_msg

        return p, stdout, stderr

    @classmethod
    def _create_custom_model_dir(cls, framework, problem, language, is_training=False):
        custom_model_dir = mkdtemp(prefix="custom_model_", dir="/tmp")

        if is_training:
            model_template_dir = cls._get_template_dir(language, framework, is_training)
            for filename in glob.glob(r"{}/*.py".format(model_template_dir)):
                shutil.copy2(filename, custom_model_dir)
        else:
            artifact_filenames = cls._get_artifact_filename(framework, problem)
            if artifact_filenames is not None:
                if not isinstance(artifact_filenames, list):
                    artifact_filenames = [artifact_filenames]
                for filename in artifact_filenames:
                    shutil.copy2(filename, custom_model_dir)

            fixture_filename, rename = cls._get_fixture_filename(language)
            if fixture_filename:
                shutil.copy2(fixture_filename, os.path.join(custom_model_dir, rename))
        return custom_model_dir

    @staticmethod
    def _delete_custom_model_dir(custom_model_dir):
        shutil.rmtree(custom_model_dir)

    @classmethod
    def _get_artifact_filename(cls, framework, problem):
        return cls.artifacts[(framework, problem)]

    @classmethod
    def _get_template_dir(cls, language, framework, is_training):
        if is_training:
            if framework == KERAS:
                return cls.paths_to_real_models[(language, KERAS_TRAINING_JOBLIB)]
            elif framework == KERAS_VIZAI_TRAINING_JOBLIB:
                return cls.paths_to_real_models[(language, KERAS_VIZAI_TRAINING_JOBLIB)]
            elif framework == XGB:
                return cls.paths_to_real_models[(language, XGB_TRAINING)]
            elif framework == SKLEARN:
                return cls.paths_to_real_models[(language, SKLEARN_TRAINING)]
        return cls.paths_to_real_models[(language, framework)]

    @classmethod
    def _get_class_labels(cls, framework, problem):
        return cls.class_labels.get((framework, problem), None)

    @classmethod
    def _get_dataset_filename(cls, framework, problem):
        framework_key = framework
        problem_key = problem
        # if specific dataset for framework was not defined,
        # use default dataset for this problem, e.g. (None, problem)
        framework_key = None if (framework_key, problem_key) not in cls.datasets else framework_key
        return cls.datasets[(framework_key, problem_key)]

    @classmethod
    def _get_fixture_filename(cls, language):
        return cls.fixtures[language]

    @classmethod
    def _cmd_add_class_labels(cls, cmd, framework, problem):
        if problem != BINARY and problem != VIZAI_BINARY:
            return cmd

        labels = cls._get_class_labels(framework, problem)
        pos = labels[1] if labels else "yes"
        neg = labels[0] if labels else "no"
        cmd = cmd + " --positive-class-label {} --negative-class-label {}".format(pos, neg)
        return cmd

    @pytest.mark.parametrize(
        "framework, problem, language, docker",
        [
            (SKLEARN, REGRESSION_INFERENCE, NO_CUSTOM, None),
            (SKLEARN, REGRESSION, PYTHON, DOCKER_PYTHON_SKLEARN),
            (SKLEARN, BINARY, PYTHON, None),
            (KERAS, REGRESSION, PYTHON, None),
            (KERAS, BINARY, PYTHON, None),
            (XGB_INFERENCE, REGRESSION, PYTHON, None),
            (XGB_INFERENCE, BINARY, PYTHON, None),
            (XGB_INFERENCE, BINARY, PYTHON_XGBOOST_CLASS_LABELS_VALIDATION, None),
            (PYTORCH, REGRESSION, PYTHON, None),
            (PYTORCH, BINARY, PYTHON, None),
            (RDS, REGRESSION, R, None),
            (RDS, BINARY, R, None),
            (CODEGEN, REGRESSION, NO_CUSTOM, None),
            (CODEGEN, BINARY, NO_CUSTOM, None),
            (MULTI_ARTIFACT, REGRESSION, PYTHON_LOAD_MODEL, None),
            (PYPMML, REGRESSION, NO_CUSTOM, None),
            (PYPMML, BINARY, NO_CUSTOM, None),
        ],
    )
    def test_custom_models_with_drum(self, framework, problem, language, docker):
        custom_model_dir = self._create_custom_model_dir(framework, problem, language)

        input_dataset = self._get_dataset_filename(framework, problem)

        with NamedTemporaryFile() as output:
            cmd = "{} score --code-dir {} --input {} --output {}".format(
                ArgumentsOptions.MAIN_COMMAND, custom_model_dir, input_dataset, output.name
            )
            cmd = self._cmd_add_class_labels(cmd, framework, problem)
            if docker:
                cmd += " --docker {} --verbose ".format(docker)

            TestCMRunner._exec_shell_cmd(
                cmd, "Failed in {} command line! {}".format(ArgumentsOptions.MAIN_COMMAND, cmd)
            )
            TestCMRunner._delete_custom_model_dir(custom_model_dir)
            in_data = pd.read_csv(input_dataset)
            out_data = pd.read_csv(output.name)
            assert in_data.shape[0] == out_data.shape[0]

    @pytest.mark.parametrize(
        "framework, problem, language", [(SKLEARN, BINARY, PYTHON), (RDS, BINARY, R)],
    )
    def test_bin_models_with_wrong_labels(self, framework, problem, language):
        custom_model_dir = self._create_custom_model_dir(framework, problem, language)

        input_dataset = self._get_dataset_filename(framework, problem)
        cmd = "{} score --code-dir {} --input {}".format(
            ArgumentsOptions.MAIN_COMMAND, custom_model_dir, input_dataset
        )
        if problem == BINARY:
            cmd = cmd + " --positive-class-label yes --negative-class-label no"

        p, stdo, stde = TestCMRunner._exec_shell_cmd(
            cmd,
            "Failed in {} command line! {}".format(ArgumentsOptions.MAIN_COMMAND, cmd),
            assert_if_fail=False,
        )
        if framework == SKLEARN:
            assert (
                str(stde).find("Wrong class labels. Use class labels detected by sklearn model")
                != -1
            )
        elif framework == RDS:
            assert (
                str(stde).find("Wrong class labels. Use class labels according to your dataset")
                != -1
            )
        TestCMRunner._delete_custom_model_dir(custom_model_dir)

    # testing negative cases: no artifact, no custom;
    @pytest.mark.parametrize(
        "framework, problem, language",
        [
            (None, REGRESSION, NO_CUSTOM),  # no artifact, no custom
            (SKLEARN, REGRESSION, R),  # python artifact, custom.R
            (RDS, REGRESSION, PYTHON),  # R artifact, custom.py
            (None, REGRESSION, R),  # no artifact, custom.R without load_model
            (None, REGRESSION, PYTHON),  # no artifact, custom.py without load_model
        ],
    )
    def test_detect_language(self, framework, problem, language):
        custom_model_dir = self._create_custom_model_dir(framework, problem, language)

        input_dataset = self._get_dataset_filename(framework, problem)
        cmd = "{} score --code-dir {} --input {}".format(
            ArgumentsOptions.MAIN_COMMAND, custom_model_dir, input_dataset
        )
        if problem == BINARY:
            cmd = cmd + " --positive-class-label yes --negative-class-label no"

        p, stdo, stde = TestCMRunner._exec_shell_cmd(
            cmd,
            "Failed in {} command line! {}".format(ArgumentsOptions.MAIN_COMMAND, cmd),
            assert_if_fail=False,
        )

        cases_1_2_3 = (
            str(stde).find("Can not detect language by artifacts and/or custom.py/R files") != -1
        )
        case_4 = (
            str(stde).find(
                "Could not find a serialized model artifact with .rds extension, supported by default R predictor. "
                "If your artifact is not supported by default predictor, implement custom.load_model hook."
            )
            != -1
        )
        case_5 = (
            str(stde).find(
                "Could not find model artifact file in: {} supported by default predictors. "
                "They support filenames with the following extensions".format(custom_model_dir)
            )
            != -1
        )
        assert any([cases_1_2_3, case_4, case_5])

        TestCMRunner._delete_custom_model_dir(custom_model_dir)

    @pytest.mark.parametrize(
        "framework, language", [(SKLEARN, PYTHON_ALL_HOOKS), (RDS, R_ALL_HOOKS)]
    )
    def test_custom_model_with_all_predict_hooks(self, framework, language):
        custom_model_dir = self._create_custom_model_dir(framework, REGRESSION, language)
        input_dataset = self._get_dataset_filename(framework, REGRESSION)
        with NamedTemporaryFile() as output:
            cmd = "{} score --code-dir {} --input {} --output {}".format(
                ArgumentsOptions.MAIN_COMMAND, custom_model_dir, input_dataset, output.name
            )
            TestCMRunner._exec_shell_cmd(
                cmd, "Failed in {} command line! {}".format(ArgumentsOptions.MAIN_COMMAND, cmd)
            )
            TestCMRunner._delete_custom_model_dir(custom_model_dir)
            preds = pd.read_csv(output.name)
            assert all(
                val for val in (preds["Predictions"] == len(CustomHooks.ALL_PREDICT)).values
            ), preds

    @staticmethod
    def run_server_thread(cmd, process_obj_holder):
        TestCMRunner._exec_shell_cmd(
            cmd,
            "Failed in {} command line! {}".format(ArgumentsOptions.MAIN_COMMAND, cmd),
            process_obj_holder=process_obj_holder,
        )

    @staticmethod
    def wait_for_server(url, timeout, process_holder):
        # waiting for ping to succeed
        while True:
            try:
                response = requests.get(url)
                if response.ok:
                    break
            except Exception:
                pass

            time.sleep(1)
            timeout = timeout - 1
            if timeout == 0:
                if len(process_holder) > 0:
                    print("Killing subprocess: {}".format(process_holder[0].pid))
                    os.killpg(os.getpgid(process_holder[0].pid), signal.SIGTERM)
                    time.sleep(0.25)
                    os.killpg(os.getpgid(process_holder[0].pid), signal.SIGKILL)

                assert timeout, "Server failed to start: url: {}".format(url)

    @pytest.mark.parametrize(
        "framework, problem, language, docker",
        [
            (SKLEARN, REGRESSION, PYTHON, DOCKER_PYTHON_SKLEARN),
            (SKLEARN, BINARY, PYTHON, None),
            (KERAS, REGRESSION, PYTHON, None),
            (KERAS, BINARY, PYTHON, None),
            (XGB_INFERENCE, REGRESSION, PYTHON, None),
            (XGB_INFERENCE, BINARY, PYTHON, None),
            (PYTORCH, REGRESSION, PYTHON, None),
            (PYTORCH, BINARY, PYTHON, None),
            (RDS, REGRESSION, R, None),
            (RDS, BINARY, R, None),
            (CODEGEN, REGRESSION, NO_CUSTOM, None),
            (CODEGEN, BINARY, NO_CUSTOM, None),
            (MULTI_ARTIFACT, REGRESSION, PYTHON_LOAD_MODEL, None),
            (PYPMML, REGRESSION, NO_CUSTOM, None),
            (PYPMML, BINARY, NO_CUSTOM, None),
        ],
    )
    def test_custom_models_with_drum_prediction_server(self, framework, problem, language, docker):
        timeout = 10
        port = 6799
        server_address = "localhost:{}".format(port)
        url_host = os.environ.get("TEST_URL_HOST", "localhost")

        if docker:
            url_server_address = "http://{}:{}".format(url_host, port)
        else:
            url_server_address = "http://localhost:{}".format(port)

        print("url_server_address: {}".format(url_server_address))

        shutdown_endpoint = "/shutdown/"
        predict_endpoint = "/predict/"
        input_dataset = self._get_dataset_filename(framework, problem)
        print("input_dataset: {}".format(input_dataset))

        custom_model_dir = self._create_custom_model_dir(framework, problem, language)

        cmd = "{} server --code-dir {} --address {}".format(
            ArgumentsOptions.MAIN_COMMAND, custom_model_dir, server_address
        )
        cmd = self._cmd_add_class_labels(cmd, framework, problem)
        if docker:
            cmd += " --docker {}".format(docker)

        print("{} cmd: {}".format(ArgumentsOptions.MAIN_COMMAND, cmd))
        process_object_holder = []
        server_thread = Thread(
            target=TestCMRunner.run_server_thread, args=(cmd, process_object_holder)
        )
        server_thread.start()
        time.sleep(0.5)
        TestCMRunner.wait_for_server(url_server_address, timeout, process_object_holder)

        # do predictions
        response = requests.post(
            url_server_address + predict_endpoint, files={"X": open(input_dataset)}
        )
        print(response.text)
        assert response.ok
        actual_num_predictions = len(json.loads(response.text)[RESPONSE_PREDICTIONS_KEY])
        in_data = pd.read_csv(input_dataset)
        test_passed = in_data.shape[0] == actual_num_predictions

        # shutdown server
        response = requests.post(url_server_address + shutdown_endpoint)
        print(response)

        assert response.ok
        time.sleep(1)
        server_thread.join()
        TestCMRunner._delete_custom_model_dir(custom_model_dir)
        assert test_passed

    @pytest.mark.parametrize(
        "framework, problem, language, docker",
        [(SKLEARN, REGRESSION, PYTHON, DOCKER_PYTHON_SKLEARN), (SKLEARN, BINARY, PYTHON, None),],
    )
    def test_custom_models_drum_prediction_server_response(
        self, framework, problem, language, docker
    ):
        port = 6799
        server_address = "localhost:{}".format(port)
        url_host = os.environ.get("TEST_URL_HOST", "localhost")
        if docker:
            url_server_address = "http://{}:{}".format(url_host, port)
        else:
            url_server_address = "http://localhost:{}".format(port)

        shutdown_endpoint = "/shutdown/"
        predict_endpoint = "/predict/"
        input_dataset = self._get_dataset_filename(framework, problem)
        timeout = 10

        custom_model_dir = self._create_custom_model_dir(framework, problem, language)

        cmd = "{} server --code-dir {} --address {}".format(
            ArgumentsOptions.MAIN_COMMAND, custom_model_dir, server_address
        )
        cmd = self._cmd_add_class_labels(cmd, framework, problem)
        if docker:
            cmd += " --docker {}".format(docker)

        process_object_holder = []
        server_thread = Thread(
            target=TestCMRunner.run_server_thread, args=(cmd, process_object_holder)
        )
        server_thread.start()
        time.sleep(0.5)
        TestCMRunner.wait_for_server(url_server_address, timeout, process_object_holder)

        # do predictions
        response = requests.post(
            url_server_address + predict_endpoint, files={"X": open(input_dataset)}
        )

        assert response.ok
        response_json = json.loads(response.text)
        assert isinstance(response_json, dict)
        assert RESPONSE_PREDICTIONS_KEY in response_json
        predictions_list = response_json[RESPONSE_PREDICTIONS_KEY]
        assert isinstance(predictions_list, list)
        assert len(predictions_list)
        prediction_item = predictions_list[0]
        if problem == BINARY:
            assert isinstance(prediction_item, dict)
            assert len(prediction_item) == 2
            assert all([isinstance(x, str) for x in prediction_item.keys()])
            assert all([isinstance(x, float) for x in prediction_item.values()])
        elif problem == REGRESSION:
            assert isinstance(prediction_item, float)

        # shutdown server
        response = requests.post(url_server_address + shutdown_endpoint)
        assert response.ok
        time.sleep(1)

        server_thread.join()
        TestCMRunner._delete_custom_model_dir(custom_model_dir)

    @pytest.mark.parametrize(
        "framework, problem, language, docker",
        [(SKLEARN, BINARY, PYTHON, None), (SKLEARN, REGRESSION, PYTHON, DOCKER_PYTHON_SKLEARN),],
    )
    def test_custom_models_perf_test(self, framework, problem, language, docker):
        custom_model_dir = self._create_custom_model_dir(framework, problem, language)

        input_dataset = self._get_dataset_filename(framework, problem)

        cmd = "{} perf-test -i 10 -s 1000 --code-dir {} --input {}".format(
            ArgumentsOptions.MAIN_COMMAND, custom_model_dir, input_dataset
        )
        cmd = self._cmd_add_class_labels(cmd, framework, problem)
        if docker:
            cmd += " --docker {}".format(docker)

        TestCMRunner._exec_shell_cmd(
            cmd, "Failed in {} command line! {}".format(ArgumentsOptions.MAIN_COMMAND, cmd)
        )
        TestCMRunner._delete_custom_model_dir(custom_model_dir)

    @pytest.mark.parametrize(
        "framework, problem, language, docker",
        [
            (SKLEARN, BINARY, PYTHON, None),
            (SKLEARN, REGRESSION, PYTHON, DOCKER_PYTHON_SKLEARN),
            (SKLEARN, REGRESSION_INFERENCE, NO_CUSTOM, None),
            (SKLEARN, REGRESSION_INFERENCE, NO_CUSTOM, DOCKER_PYTHON_SKLEARN),
        ],
    )
    def test_custom_models_validation_test(self, framework, problem, language, docker):
        custom_model_dir = self._create_custom_model_dir(framework, problem, language)

        input_dataset = self._get_dataset_filename(framework, problem)

        cmd = "{} validation --code-dir {} --input {}".format(
            ArgumentsOptions.MAIN_COMMAND, custom_model_dir, input_dataset
        )
        cmd = self._cmd_add_class_labels(cmd, framework, problem)
        if docker:
            cmd += " --docker {}".format(docker)

        p, stdo, stde = TestCMRunner._exec_shell_cmd(
            cmd,
            "Failed in {} command line! {}".format(ArgumentsOptions.MAIN_COMMAND, cmd),
            assert_if_fail=False,
        )

        TestCMRunner._delete_custom_model_dir(custom_model_dir)
        if language == NO_CUSTOM:
            assert re.search(r"Null value imputation\s+FAILED", stdo)
        else:
            assert re.search(r"Null value imputation\s+PASSED", stdo)

    @pytest.mark.parametrize(
        "language, language_suffix", [("python", ".py"), ("r", ".R"),],
    )
    def test_template_creation(self, language, language_suffix):
        print("Running template creation tests: {}".format(language))
        directory = os.path.join("/tmp", "template_test_{}".format(uuid4()))
        cmd = "{drum_prog} new model --language {language} --code-dir {directory}".format(
            drum_prog=ArgumentsOptions.MAIN_COMMAND, language=language, directory=directory
        )

        TestCMRunner._exec_shell_cmd(
            cmd, "Failed creating a template for custom model, cmd={}".format(cmd)
        )

        assert os.path.isdir(directory), "Directory {} does not exists (or not a dir)".format(
            directory
        )

        assert os.path.isfile(os.path.join(directory, "README.md"))
        custom_file = os.path.join(directory, CUSTOM_FILE_NAME + language_suffix)
        assert os.path.isfile(custom_file)
        TestCMRunner._delete_custom_model_dir(directory)

    @staticmethod
    def _add_weights_cmd(weights, input_csv):
        df = pd.read_csv(input_csv)
        colname = "some-colname"
        weights_data = pd.Series(np.random.randint(1, 3, len(df)))
        __keep_this_around = NamedTemporaryFile("w")
        if weights == WEIGHTS_ARGS:
            df[colname] = weights_data
            df.to_csv(__keep_this_around.name)
            return " --row-weights " + colname, __keep_this_around.name, __keep_this_around
        elif weights == WEIGHTS_CSV:
            weights_data.to_csv(__keep_this_around.name)
            return " --row-weights-csv " + __keep_this_around.name, input_csv, __keep_this_around

        return "", input_csv, __keep_this_around

    @pytest.mark.parametrize("framework", [SKLEARN, XGB, KERAS])
    @pytest.mark.parametrize("problem", [BINARY, REGRESSION])
    @pytest.mark.parametrize("language", [PYTHON])
    @pytest.mark.parametrize("docker", [DOCKER_PYTHON_SKLEARN, None])
    @pytest.mark.parametrize("weights", [WEIGHTS_CSV, WEIGHTS_ARGS, None])
    @pytest.mark.parametrize("use_output", [True, False])
    def test_fit(self, framework, problem, language, docker, weights, use_output):
        custom_model_dir = self._create_custom_model_dir(
            framework, problem, language, is_training=True
        )

        input_dataset = self._get_dataset_filename(framework, problem)

        weights_cmd, input_dataset, __keep_this_around = self._add_weights_cmd(
            weights, input_dataset
        )

        with TemporaryDirectory() as output:
            cmd = "{} fit --code-dir {} --target {} --input {}".format(
                ArgumentsOptions.MAIN_COMMAND,
                custom_model_dir,
                self.target[problem],
                input_dataset,
            )
            if use_output:
                cmd += " --output {}".format(output)
            if problem == BINARY:
                cmd = self._cmd_add_class_labels(cmd, framework, problem)
            if docker:
                cmd += " --docker {} --verbose ".format(docker)

            cmd += weights_cmd

            TestCMRunner._exec_shell_cmd(
                cmd, "Failed in {} command line! {}".format(ArgumentsOptions.MAIN_COMMAND, cmd)
            )
            TestCMRunner._delete_custom_model_dir(custom_model_dir)

    @pytest.mark.parametrize("docker", [DOCKER_PYTHON_SKLEARN, None])
    def test_fit_visual_ai(self, docker):
        framework, problem, language = KERAS_VIZAI_TRAINING_JOBLIB, VIZAI_BINARY, PYTHON
        custom_model_dir = self._create_custom_model_dir(
            framework, problem, language, is_training=True
        )

        input_dataset = self._get_dataset_filename(framework, problem)

        with TemporaryDirectory() as output:
            cmd = "{} fit --code-dir {} --target {} --input {} --output {} --skip-predict".format(
                ArgumentsOptions.MAIN_COMMAND,
                custom_model_dir,
                self.target[problem],
                input_dataset,
                output,
            )
            cmd = self._cmd_add_class_labels(cmd, framework, problem)
            if docker:
                cmd += " --docker {} --verbose ".format(docker)

            TestCMRunner._exec_shell_cmd(
                cmd, "Failed in {} command line! {}".format(ArgumentsOptions.MAIN_COMMAND, cmd)
            )
            TestCMRunner._delete_custom_model_dir(custom_model_dir)

    def _create_fit_input_data_dir(self, input_dir, problem, weights):
        input_dataset = self._get_dataset_filename(None, problem)
        df = pd.read_csv(input_dataset)

        # Training data
        with open(os.path.join(input_dir, "X.csv"), "w+") as fp:
            feature_df = df.loc[:, df.columns != self.target[problem]]
            feature_df.to_csv(fp, index=False)

        # Target data
        with open(os.path.join(input_dir, "y.csv"), "w+") as fp:
            target_series = df[self.target[problem]]
            target_series.to_csv(fp, index=False, header="Target")

        # Weights data
        if weights:
            df = pd.read_csv(input_dataset)
            weights_data = pd.Series(np.random.randint(1, 3, len(df)))
            with open(os.path.join(input_dir, "weights.csv"), "w+") as fp:
                weights_data.to_csv(fp, header=False)

    @pytest.mark.parametrize("framework", [SKLEARN, XGB, KERAS])
    @pytest.mark.parametrize("problem", [BINARY, REGRESSION])
    @pytest.mark.parametrize("language", [PYTHON])
    @pytest.mark.parametrize("weights", [WEIGHTS_CSV, None])
    def test_fit_sh(self, framework, problem, language, weights):
        custom_model_dir = self._create_custom_model_dir(
            framework, problem, language, is_training=True
        )
        env = os.environ
        fit_sh = os.path.join(
            self.tests_root_path,
            "..",
            "public_dropin_environments/{}_{}/fit.sh".format(language, framework),
        )
        with TemporaryDirectory() as input_dir, TemporaryDirectory() as output:
            self._create_fit_input_data_dir(input_dir, problem, weights)

            env["CODEPATH"] = custom_model_dir
            env["INPUT_DIRECTORY"] = input_dir
            env["ARTIFACT_DIRECTORY"] = output

            if problem == BINARY:
                labels = self._get_class_labels(framework, problem)
                env["NEGATIVE_CLASS_LABEL"] = labels[0]
                env["POSITIVE_CLASS_LABEL"] = labels[1]
            else:
                if os.environ.get("NEGATIVE_CLASS_LABEL"):
                    del os.environ["NEGATIVE_CLASS_LABEL"]
                    del os.environ["POSITIVE_CLASS_LABEL"]

            TestCMRunner._exec_shell_cmd(fit_sh, "Failed cmd {}".format(fit_sh), env=env)
            TestCMRunner._delete_custom_model_dir(custom_model_dir)

    def test_fit_sh_visual_ai(self):
        framework, problem, language = KERAS_VIZAI_TRAINING_JOBLIB, VIZAI_BINARY, PYTHON
        custom_model_dir = self._create_custom_model_dir(
            framework, problem, language, is_training=True
        )
        env = os.environ
        fit_sh = os.path.join(
            self.tests_root_path,
            "..",
            "public_dropin_environments/python3_keras/fit.sh".format(language, framework),
        )
        with TemporaryDirectory() as input_dir, TemporaryDirectory() as output:
            self._create_fit_input_data_dir(input_dir, problem, None)

            env["CODEPATH"] = custom_model_dir
            env["INPUT_DIRECTORY"] = input_dir
            env["ARTIFACT_DIRECTORY"] = output

            labels = self._get_class_labels(framework, problem)
            env["NEGATIVE_CLASS_LABEL"] = labels[0]
            env["POSITIVE_CLASS_LABEL"] = labels[1]

            TestCMRunner._exec_shell_cmd(fit_sh, "Failed cmd {}".format(fit_sh), env=env)
            TestCMRunner._delete_custom_model_dir(custom_model_dir)<|MERGE_RESOLUTION|>--- conflicted
+++ resolved
@@ -173,11 +173,7 @@
             (KERAS, BINARY): ["Iris-setosa", "Iris-versicolor"],
             (KERAS_VIZAI_TRAINING_JOBLIB, VIZAI_BINARY): ["cats", "dogs"],
             (RDS, BINARY): ["Iris-setosa", "Iris-versicolor"],
-<<<<<<< HEAD
             (PYPMML, PYPMML_BINARY): ["Iris-setosa", "Iris-versicolor"],
-=======
-            (PYPMML, BINARY): ["Another-Iris", "P_classIris_setosa"],
->>>>>>> 41a469f5
         }
 
     @classmethod
