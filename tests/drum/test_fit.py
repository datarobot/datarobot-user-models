--- conflicted
+++ resolved
@@ -100,11 +100,8 @@
     CUSTOM_TASK_INTERFACE_PYTORCH_MULTICLASS,
     CUSTOM_TASK_INTERFACE_KERAS_REGRESSION,
     CUSTOM_TASK_INTERFACE_XGB_REGRESSION,
-<<<<<<< HEAD
     BINARY_NUM_TARGET,
-=======
     MULTICLASS_LABEL_SPACES,
->>>>>>> 8df1e974
 )
 
 
