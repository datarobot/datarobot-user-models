import os

import pytest
import json

from tests.drum.constants import (
    ANOMALY,
    BINARY,
    BINARY_TEXT,
    CODEGEN,
    CODEGEN_AND_SKLEARN,
    KERAS,
    MOJO,
    MULTI_ARTIFACT,
    MULTICLASS,
    NO_CUSTOM,
    POJO,
    PYPMML,
    PYTHON,
    PYTHON_ALL_PREDICT_STRUCTURED_HOOKS,
    PYTHON_ALL_PREDICT_UNSTRUCTURED_HOOKS,
    PYTHON_LOAD_MODEL,
    PYTHON_UNSTRUCTURED,
    PYTHON_UNSTRUCTURED_PARAMS,
    PYTHON_XGBOOST_CLASS_LABELS_VALIDATION,
    PYTORCH,
    R,
    R_ALL_PREDICT_STRUCTURED_HOOKS,
    R_ALL_PREDICT_UNSTRUCTURED_HOOKS,
    R_FIT,
    R_UNSTRUCTURED,
    R_UNSTRUCTURED_PARAMS,
    RDS,
    REGRESSION,
    REGRESSION_INFERENCE,
    SIMPLE,
    SKLEARN,
    SKLEARN_BINARY,
    SKLEARN_REGRESSION,
    SKLEARN_ANOMALY,
    TESTS_ARTIFACTS_PATH,
    TESTS_DATA_PATH,
    TESTS_FIXTURES_PATH,
    TRAINING_TEMPLATES_PATH,
    UNSTRUCTURED,
    XGB,
    SKLEARN_MULTICLASS,
)

_datasets = {
    # If specific dataset should be defined for a framework, use (framework, problem) key.
    # Otherwise default dataset is used (None, problem)
    (None, REGRESSION): os.path.join(TESTS_DATA_PATH, "boston_housing.csv"),
    (None, BINARY_TEXT): os.path.join(TESTS_DATA_PATH, "telecomms_churn.csv"),
    (PYPMML, REGRESSION): os.path.join(TESTS_DATA_PATH, "iris_binary_training.csv"),
    (None, REGRESSION_INFERENCE): os.path.join(TESTS_DATA_PATH, "boston_housing_inference.csv"),
    (None, BINARY): os.path.join(TESTS_DATA_PATH, "iris_binary_training.csv"),
    (None, ANOMALY): os.path.join(TESTS_DATA_PATH, "boston_housing.csv"),
    (None, UNSTRUCTURED): os.path.join(TESTS_DATA_PATH, "unstructured_data.txt"),
    (None, MULTICLASS): os.path.join(TESTS_DATA_PATH, "skyserver_sql2_27_2018_6_51_39_pm.csv"),
}

_training_models_paths = {
    (PYTHON, SKLEARN_BINARY): os.path.join(TRAINING_TEMPLATES_PATH, "python3_sklearn_binary"),
    (PYTHON, SKLEARN_REGRESSION): os.path.join(
        TRAINING_TEMPLATES_PATH, "python3_sklearn_regression"
    ),
    (PYTHON, SKLEARN_MULTICLASS): os.path.join(
        TRAINING_TEMPLATES_PATH, "python3_sklearn_multiclass"
    ),
    (PYTHON, SIMPLE): os.path.join(TRAINING_TEMPLATES_PATH, "simple"),
    (PYTHON, KERAS): os.path.join(TRAINING_TEMPLATES_PATH, "python3_keras_joblib"),
    (PYTHON, XGB): os.path.join(TRAINING_TEMPLATES_PATH, "python3_xgboost"),
    (R_FIT, RDS): os.path.join(TRAINING_TEMPLATES_PATH, "r_lang"),
    (PYTHON, PYTORCH): os.path.join(TRAINING_TEMPLATES_PATH, "python3_pytorch"),
    (PYTHON, SKLEARN_ANOMALY): os.path.join(TRAINING_TEMPLATES_PATH, "python3_anomaly_detection"),
}

_targets = {BINARY: "Species", REGRESSION: "MEDV", BINARY_TEXT: "Churn", MULTICLASS: "class"}

_target_types = {
    BINARY: "binary",
    BINARY_TEXT: "binary",
    REGRESSION: "regression",
    REGRESSION_INFERENCE: "regression",
    ANOMALY: "anomaly",
    UNSTRUCTURED: "unstructured",
    MULTICLASS: "multiclass",
}

_class_labels = {
    (SKLEARN_BINARY, BINARY): ["Iris-setosa", "Iris-versicolor"],
    (SKLEARN, BINARY): ["Iris-setosa", "Iris-versicolor"],
    (XGB, BINARY): ["Iris-setosa", "Iris-versicolor"],
    (KERAS, BINARY): ["Iris-setosa", "Iris-versicolor"],
    (RDS, BINARY): ["Iris-setosa", "Iris-versicolor"],
    (PYPMML, BINARY): ["Iris-setosa", "Iris-versicolor"],
    (PYTORCH, BINARY): ["Iris-setosa", "Iris-versicolor"],
    (CODEGEN, BINARY): ["yes", "no"],
    (MOJO, BINARY): ["yes", "no"],
    (POJO, BINARY): ["yes", "no"],
    (SKLEARN, MULTICLASS): ["GALAXY", "QSO", "STAR"],
    (SKLEARN_MULTICLASS, MULTICLASS): ["GALAXY", "QSO", "STAR"],
    (XGB, MULTICLASS): ["GALAXY", "QSO", "STAR"],
    (KERAS, MULTICLASS): ["GALAXY", "QSO", "STAR"],
    (RDS, MULTICLASS): ["GALAXY", "QSO", "STAR"],
    (PYPMML, MULTICLASS): ["GALAXY", "QSO", "STAR"],
    (PYTORCH, MULTICLASS): ["GALAXY", "QSO", "STAR"],
    (CODEGEN, MULTICLASS): ["GALAXY", "QSO", "STAR"],
<<<<<<< HEAD
    (SKLEARN_BINARY, BINARY_TEXT): ["False", "True"],
    (XGB, BINARY_TEXT): ["False", "True"],
    (KERAS, BINARY_TEXT): ["False", "True"],
=======
    (POJO, MULTICLASS): ["GALAXY", "QSO", "STAR"],
    (MOJO, MULTICLASS): ["GALAXY", "QSO", "STAR"],
>>>>>>> e7dc5949
}

_artifacts = {
    (None, None): None,
    (None, REGRESSION): None,
    (None, BINARY): None,
    (None, UNSTRUCTURED): None,
    (SKLEARN, REGRESSION): os.path.join(TESTS_ARTIFACTS_PATH, "sklearn_reg.pkl"),
    (SKLEARN, REGRESSION_INFERENCE): os.path.join(TESTS_ARTIFACTS_PATH, "sklearn_reg.pkl"),
    (MULTI_ARTIFACT, REGRESSION): [
        os.path.join(TESTS_ARTIFACTS_PATH, "sklearn_reg.pkl"),
        os.path.join(TESTS_ARTIFACTS_PATH, "keras_reg.h5"),
    ],
    (CODEGEN_AND_SKLEARN, REGRESSION): [
        os.path.join(TESTS_ARTIFACTS_PATH, "java_reg.jar"),
        os.path.join(TESTS_ARTIFACTS_PATH, "sklearn_reg.pkl"),
    ],
    (SKLEARN, BINARY): os.path.join(TESTS_ARTIFACTS_PATH, "sklearn_bin.pkl"),
    (KERAS, REGRESSION): os.path.join(TESTS_ARTIFACTS_PATH, "keras_reg.h5"),
    (KERAS, BINARY): os.path.join(TESTS_ARTIFACTS_PATH, "keras_bin.h5"),
    (XGB, REGRESSION): os.path.join(TESTS_ARTIFACTS_PATH, "xgb_reg.pkl"),
    (XGB, BINARY): os.path.join(TESTS_ARTIFACTS_PATH, "xgb_bin.pkl"),
    (PYTORCH, REGRESSION): [
        os.path.join(TESTS_ARTIFACTS_PATH, "torch_reg.pth"),
        os.path.join(TESTS_ARTIFACTS_PATH, "PyTorch.py"),
    ],
    (PYTORCH, BINARY): [
        os.path.join(TESTS_ARTIFACTS_PATH, "torch_bin.pth"),
        os.path.join(TESTS_ARTIFACTS_PATH, "PyTorch.py"),
    ],
    (RDS, REGRESSION): os.path.join(TESTS_ARTIFACTS_PATH, "r_reg.rds"),
    (RDS, BINARY): os.path.join(TESTS_ARTIFACTS_PATH, "r_bin.rds"),
    (CODEGEN, REGRESSION): os.path.join(TESTS_ARTIFACTS_PATH, "java_reg.jar"),
    (CODEGEN, BINARY): os.path.join(TESTS_ARTIFACTS_PATH, "java_bin.jar"),
    (POJO, REGRESSION): os.path.join(
        TESTS_ARTIFACTS_PATH,
        "drf_887c2e5b_0941_40b7_ae26_cae274c4b424.java",
    ),
    (POJO, BINARY): os.path.join(
        TESTS_ARTIFACTS_PATH,
        "XGBoost_grid__1_AutoML_20200717_163214_model_159.java",
    ),
    (POJO, MULTICLASS): os.path.join(
        TESTS_ARTIFACTS_PATH,
        "XGBoost_3_AutoML_20201016_143029.java",
    ),
    (MOJO, REGRESSION): os.path.join(TESTS_ARTIFACTS_PATH, "mojo_reg.zip"),
    (MOJO, BINARY): os.path.join(TESTS_ARTIFACTS_PATH, "mojo_bin.zip"),
    (MOJO, MULTICLASS): os.path.join(TESTS_ARTIFACTS_PATH, "mojo_multi.zip"),
    (PYPMML, REGRESSION): os.path.join(TESTS_ARTIFACTS_PATH, "iris_reg.pmml"),
    (PYPMML, BINARY): os.path.join(TESTS_ARTIFACTS_PATH, "iris_bin.pmml"),
    (PYPMML, MULTICLASS): os.path.join(TESTS_ARTIFACTS_PATH, "iris_multi.pmml"),
    (SKLEARN, MULTICLASS): os.path.join(TESTS_ARTIFACTS_PATH, "sklearn_multi.pkl"),
    (XGB, MULTICLASS): os.path.join(TESTS_ARTIFACTS_PATH, "xgb_multi.pkl"),
    (KERAS, MULTICLASS): os.path.join(TESTS_ARTIFACTS_PATH, "keras_multi.h5"),
    (RDS, MULTICLASS): os.path.join(TESTS_ARTIFACTS_PATH, "r_multi.rds"),
    (PYTORCH, MULTICLASS): [
        os.path.join(TESTS_ARTIFACTS_PATH, "torch_multi.pth"),
        os.path.join(TESTS_ARTIFACTS_PATH, "PyTorch.py"),
    ],
    (CODEGEN, MULTICLASS): os.path.join(TESTS_ARTIFACTS_PATH, "java_multi.jar"),
}

_custom_filepaths = {
    PYTHON: (os.path.join(TESTS_FIXTURES_PATH, "custom.py"), "custom.py"),
    NO_CUSTOM: (None, None),
    PYTHON_ALL_PREDICT_STRUCTURED_HOOKS: (
        os.path.join(TESTS_FIXTURES_PATH, "all_predict_structured_hooks_custom.py"),
        "custom.py",
    ),
    PYTHON_ALL_PREDICT_UNSTRUCTURED_HOOKS: (
        os.path.join(TESTS_FIXTURES_PATH, "all_predict_unstructured_hooks_custom.py"),
        "custom.py",
    ),
    PYTHON_XGBOOST_CLASS_LABELS_VALIDATION: (
        os.path.join(TESTS_FIXTURES_PATH, "pred_validation_custom.py"),
        "custom.py",
    ),
    PYTHON_LOAD_MODEL: (
        os.path.join(TESTS_FIXTURES_PATH, "load_model_custom.py"),
        "custom.py",
    ),
    R: (os.path.join(TESTS_FIXTURES_PATH, "custom.R"), "custom.R"),
    R_ALL_PREDICT_STRUCTURED_HOOKS: (
        os.path.join(TESTS_FIXTURES_PATH, "all_predict_structured_hooks_custom.R"),
        "custom.R",
    ),
    R_ALL_PREDICT_UNSTRUCTURED_HOOKS: (
        os.path.join(TESTS_FIXTURES_PATH, "all_predict_unstructured_hooks_custom.R"),
        "custom.R",
    ),
    R_FIT: (os.path.join(TESTS_FIXTURES_PATH, "fit_custom.R"), "custom.R"),
    PYTHON_UNSTRUCTURED: (os.path.join(TESTS_FIXTURES_PATH, "unstructured_custom.py"), "custom.py"),
    R_UNSTRUCTURED: (os.path.join(TESTS_FIXTURES_PATH, "unstructured_custom.R"), "custom.R"),
    PYTHON_UNSTRUCTURED_PARAMS: (
        os.path.join(TESTS_FIXTURES_PATH, "unstructured_custom_params.py"),
        "custom.py",
    ),
    R_UNSTRUCTURED_PARAMS: (
        os.path.join(TESTS_FIXTURES_PATH, "unstructured_custom_params.R"),
        "custom.R",
    ),
}


class Resource:
    def __init__(self):
        self.datasets = None
        self.training_models = None
        self.targets = None
        self.class_labels = None
        self.artifacts = None
        self.custom = None


@pytest.fixture(scope="session")
def get_dataset_filename():
    def _foo(framework, problem):
        framework_key = framework
        problem_key = problem
        # if specific dataset for framework was not defined,
        # use default dataset for this problem, e.g. (None, problem)
        framework_key = None if (framework_key, problem_key) not in _datasets else framework_key
        return _datasets[(framework_key, problem_key)]

    return _foo


@pytest.fixture(scope="session")
def get_paths_to_training_models():
    def _foo(language, framework):
        return _training_models_paths[(language, framework)]

    return _foo


@pytest.fixture(scope="session")
def get_target():
    def _foo(problem):
        return _targets[problem]

    return _foo


@pytest.fixture(scope="session")
def get_target_type():
    def _foo(problem):
        return _target_types[problem]

    return _foo


@pytest.fixture(scope="session")
def get_class_labels():
    def _foo(framework, problem):
        return _class_labels.get((framework, problem), None)

    return _foo


@pytest.fixture(scope="session")
def get_artifacts():
    def _foo(framework, problem):
        return _artifacts[(framework, problem)]

    return _foo


@pytest.fixture(scope="session")
def get_custom():
    def _foo(language):
        return _custom_filepaths[language]

    return _foo


@pytest.fixture(scope="session")
def resources(
    get_dataset_filename,
    get_paths_to_training_models,
    get_target,
    get_target_type,
    get_class_labels,
    get_artifacts,
    get_custom,
):
    resource = Resource()
    resource.datasets = get_dataset_filename
    resource.training_models = get_paths_to_training_models
    resource.targets = get_target
    resource.target_types = get_target_type
    resource.class_labels = get_class_labels
    resource.artifacts = get_artifacts
    resource.custom = get_custom
    return resource


# fixtures for variety data tests
with open(os.path.join(TESTS_DATA_PATH, "variety_samples/variety_data_key.json")) as jsonfile:
    variety_data_dict = json.load(jsonfile)

variety_data_names = [*variety_data_dict]


@pytest.fixture(scope="session", params=variety_data_names)
def variety_data_names(request):
    return request.param


class VarietyDataResource:
    def __init__(self):
        self.dataset = None
        self.target = None
        self.class_labels = None
        self.problem = None


@pytest.fixture(scope="session")
def get_variety_dataset():
    def _foo(data_name):
        return TESTS_DATA_PATH + "/variety_samples/" + data_name

    return _foo


@pytest.fixture(scope="session")
def get_variety_target():
    def _foo(data_name):
        return variety_data_dict[data_name]["target"]

    return _foo


@pytest.fixture(scope="session")
def get_variety_problem():
    def _foo(data_name):
        return variety_data_dict[data_name]["problem"]

    return _foo


@pytest.fixture(scope="session")
def get_variety_classes_labels():
    def _foo(data_name):
        return variety_data_dict[data_name].get("classes")

    return _foo


@pytest.fixture(scope="session")
def variety_resources(
    get_variety_dataset, get_variety_target, get_variety_problem, get_variety_classes_labels
):
    resource = VarietyDataResource()
    resource.dataset = get_variety_dataset
    resource.problem = get_variety_problem
    resource.target = get_variety_target
    resource.class_labels = get_variety_classes_labels
    return resource<|MERGE_RESOLUTION|>--- conflicted
+++ resolved
@@ -107,14 +107,11 @@
     (PYPMML, MULTICLASS): ["GALAXY", "QSO", "STAR"],
     (PYTORCH, MULTICLASS): ["GALAXY", "QSO", "STAR"],
     (CODEGEN, MULTICLASS): ["GALAXY", "QSO", "STAR"],
-<<<<<<< HEAD
     (SKLEARN_BINARY, BINARY_TEXT): ["False", "True"],
     (XGB, BINARY_TEXT): ["False", "True"],
     (KERAS, BINARY_TEXT): ["False", "True"],
-=======
     (POJO, MULTICLASS): ["GALAXY", "QSO", "STAR"],
     (MOJO, MULTICLASS): ["GALAXY", "QSO", "STAR"],
->>>>>>> e7dc5949
 }
 
 _artifacts = {
