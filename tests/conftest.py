import os

import pytest
import yaml

from tests.drum.constants import (
    ANOMALY,
    BINARY,
    BINARY_BOOL,
    BINARY_TEXT,
    CODEGEN,
    CODEGEN_AND_SKLEARN,
    KERAS,
    MOJO,
    MULTI_ARTIFACT,
    MULTICLASS,
    MULTICLASS_NUM_LABELS,
    NO_CUSTOM,
    POJO,
    PYPMML,
    PYTHON,
    PYTHON_ALL_PREDICT_STRUCTURED_HOOKS,
    PYTHON_ALL_PREDICT_UNSTRUCTURED_HOOKS,
    PYTHON_LOAD_MODEL,
    PYTHON_UNSTRUCTURED,
    PYTHON_UNSTRUCTURED_PARAMS,
    PYTHON_XGBOOST_CLASS_LABELS_VALIDATION,
    PYTORCH,
    PYTORCH_MULTICLASS,
    R,
    R_ALL_PREDICT_STRUCTURED_HOOKS,
    R_ALL_PREDICT_UNSTRUCTURED_HOOKS,
    R_FIT,
    R_UNSTRUCTURED,
    R_UNSTRUCTURED_PARAMS,
    RDS,
    REGRESSION,
    REGRESSION_INFERENCE,
    SIMPLE,
    SKLEARN,
    SKLEARN_ANOMALY,
    SKLEARN_BINARY,
    SKLEARN_MULTICLASS,
    SKLEARN_REGRESSION,
    SKLEARN_SPARSE,
    SPARSE,
    SPARSE_TARGET,
    TESTS_ARTIFACTS_PATH,
    TESTS_DATA_PATH,
    TESTS_FIXTURES_PATH,
    TRAINING_TEMPLATES_PATH,
    UNSTRUCTURED,
    XGB,
<<<<<<< HEAD
    SKLEARN_MULTICLASS,
    MULTICLASS_NUM_LABELS,
    SKLEARN_TRANSFORM,
=======
>>>>>>> 16f8c7ca
)

_datasets = {
    # If specific dataset should be defined for a framework, use (framework, problem) key.
    # Otherwise default dataset is used (None, problem)
    (None, REGRESSION): os.path.join(TESTS_DATA_PATH, "boston_housing.csv"),
    (None, BINARY_TEXT): os.path.join(TESTS_DATA_PATH, "telecomms_churn.csv"),
    (PYPMML, REGRESSION): os.path.join(TESTS_DATA_PATH, "iris_binary_training.csv"),
    (None, REGRESSION_INFERENCE): os.path.join(TESTS_DATA_PATH, "boston_housing_inference.csv"),
    (None, BINARY): os.path.join(TESTS_DATA_PATH, "iris_binary_training.csv"),
    (None, ANOMALY): os.path.join(TESTS_DATA_PATH, "boston_housing.csv"),
    (None, UNSTRUCTURED): os.path.join(TESTS_DATA_PATH, "unstructured_data.txt"),
    (None, MULTICLASS): os.path.join(TESTS_DATA_PATH, "skyserver_sql2_27_2018_6_51_39_pm.csv"),
    (None, MULTICLASS_NUM_LABELS): os.path.join(
        TESTS_DATA_PATH, "skyserver_sql2_27_2018_6_51_39_pm_num_class.csv"
    ),
    (None, SPARSE): os.path.join(TESTS_DATA_PATH, "sparse.mtx"),
    (None, SPARSE_TARGET): os.path.join(TESTS_DATA_PATH, "sparse_target.csv"),
    (None, BINARY_BOOL): os.path.join(TESTS_DATA_PATH, "10k_diabetes_sample.csv"),
}

_training_models_paths = {
    (PYTHON, SKLEARN_BINARY): os.path.join(TRAINING_TEMPLATES_PATH, "python3_sklearn_binary"),
    (PYTHON, SKLEARN_REGRESSION): os.path.join(
        TRAINING_TEMPLATES_PATH, "python3_sklearn_regression"
    ),
    (PYTHON, SKLEARN_MULTICLASS): os.path.join(
        TRAINING_TEMPLATES_PATH, "python3_sklearn_multiclass"
    ),
    (PYTHON, SIMPLE): os.path.join(TRAINING_TEMPLATES_PATH, "simple"),
    (PYTHON, SKLEARN_SPARSE): os.path.join(TRAINING_TEMPLATES_PATH, "python3_sparse"),
    (PYTHON, KERAS): os.path.join(TRAINING_TEMPLATES_PATH, "python3_keras_joblib"),
    (PYTHON, XGB): os.path.join(TRAINING_TEMPLATES_PATH, "python3_xgboost"),
    (R_FIT, RDS): os.path.join(TRAINING_TEMPLATES_PATH, "r_lang"),
    (PYTHON, PYTORCH): os.path.join(TRAINING_TEMPLATES_PATH, "python3_pytorch"),
    (PYTHON, SKLEARN_ANOMALY): os.path.join(TRAINING_TEMPLATES_PATH, "python3_anomaly_detection"),
    (PYTHON, PYTORCH_MULTICLASS): os.path.join(
        TRAINING_TEMPLATES_PATH, "python3_pytorch_multiclass"
    ),
    (PYTHON, SKLEARN_TRANSFORM): os.path.join(TRAINING_TEMPLATES_PATH, "python3_sklearn_transform"),
}

_targets = {
    BINARY: "Species",
    REGRESSION: "MEDV",
    BINARY_TEXT: "Churn",
    MULTICLASS: "class",
    MULTICLASS_NUM_LABELS: "class",
    SPARSE: "my_target",
    BINARY_BOOL: "readmitted",
}

_target_types = {
    BINARY: "binary",
    BINARY_TEXT: "binary",
    REGRESSION: "regression",
    REGRESSION_INFERENCE: "regression",
    ANOMALY: "anomaly",
    UNSTRUCTURED: "unstructured",
    MULTICLASS: "multiclass",
    BINARY_BOOL: "binary",
}

_class_labels = {
    (SKLEARN_BINARY, BINARY): ["Iris-setosa", "Iris-versicolor"],
    (SKLEARN, BINARY): ["Iris-setosa", "Iris-versicolor"],
    (XGB, BINARY): ["Iris-setosa", "Iris-versicolor"],
    (KERAS, BINARY): ["Iris-setosa", "Iris-versicolor"],
    (RDS, BINARY): ["Iris-setosa", "Iris-versicolor"],
    (PYPMML, BINARY): ["Iris-setosa", "Iris-versicolor"],
    (PYTORCH, BINARY): ["Iris-setosa", "Iris-versicolor"],
    (CODEGEN, BINARY): ["yes", "no"],
    (MOJO, BINARY): ["yes", "no"],
    (POJO, BINARY): ["yes", "no"],
    (SKLEARN, MULTICLASS): ["GALAXY", "QSO", "STAR"],
    (SKLEARN_MULTICLASS, MULTICLASS): ["GALAXY", "QSO", "STAR"],
    (SKLEARN_MULTICLASS, MULTICLASS_NUM_LABELS): ["0", "1", "2"],
    (XGB, MULTICLASS): ["GALAXY", "QSO", "STAR"],
    (KERAS, MULTICLASS): ["GALAXY", "QSO", "STAR"],
    (RDS, MULTICLASS): ["GALAXY", "QSO", "STAR"],
    (PYPMML, MULTICLASS): ["GALAXY", "QSO", "STAR"],
    (PYTORCH_MULTICLASS, MULTICLASS): ["GALAXY", "QSO", "STAR"],
    (PYTORCH, MULTICLASS): ["GALAXY", "QSO", "STAR"],
    (CODEGEN, MULTICLASS): ["GALAXY", "QSO", "STAR"],
    (SKLEARN_BINARY, BINARY_TEXT): ["False", "True"],
    (XGB, BINARY_TEXT): ["False", "True"],
    (KERAS, BINARY_TEXT): ["False", "True"],
    (POJO, MULTICLASS): ["GALAXY", "QSO", "STAR"],
    (MOJO, MULTICLASS): ["GALAXY", "QSO", "STAR"],
}

_artifacts = {
    (None, None): None,
    (None, REGRESSION): None,
    (None, BINARY): None,
    (None, UNSTRUCTURED): None,
    (SKLEARN, REGRESSION): os.path.join(TESTS_ARTIFACTS_PATH, "sklearn_reg.pkl"),
    (SKLEARN, REGRESSION_INFERENCE): os.path.join(TESTS_ARTIFACTS_PATH, "sklearn_reg.pkl"),
    (MULTI_ARTIFACT, REGRESSION): [
        os.path.join(TESTS_ARTIFACTS_PATH, "sklearn_reg.pkl"),
        os.path.join(TESTS_ARTIFACTS_PATH, "keras_reg.h5"),
    ],
    (CODEGEN_AND_SKLEARN, REGRESSION): [
        os.path.join(TESTS_ARTIFACTS_PATH, "java_reg.jar"),
        os.path.join(TESTS_ARTIFACTS_PATH, "sklearn_reg.pkl"),
    ],
    (SKLEARN, BINARY): os.path.join(TESTS_ARTIFACTS_PATH, "sklearn_bin.pkl"),
    (KERAS, REGRESSION): os.path.join(TESTS_ARTIFACTS_PATH, "keras_reg.h5"),
    (KERAS, BINARY): os.path.join(TESTS_ARTIFACTS_PATH, "keras_bin.h5"),
    (XGB, REGRESSION): os.path.join(TESTS_ARTIFACTS_PATH, "xgb_reg.pkl"),
    (XGB, BINARY): os.path.join(TESTS_ARTIFACTS_PATH, "xgb_bin.pkl"),
    (PYTORCH, REGRESSION): [
        os.path.join(TESTS_ARTIFACTS_PATH, "torch_reg.pth"),
        os.path.join(TESTS_ARTIFACTS_PATH, "PyTorch.py"),
    ],
    (PYTORCH, BINARY): [
        os.path.join(TESTS_ARTIFACTS_PATH, "torch_bin.pth"),
        os.path.join(TESTS_ARTIFACTS_PATH, "PyTorch.py"),
    ],
    (RDS, REGRESSION): os.path.join(TESTS_ARTIFACTS_PATH, "r_reg.rds"),
    (RDS, BINARY): os.path.join(TESTS_ARTIFACTS_PATH, "r_bin.rds"),
    (CODEGEN, REGRESSION): os.path.join(TESTS_ARTIFACTS_PATH, "java_reg.jar"),
    (CODEGEN, BINARY): os.path.join(TESTS_ARTIFACTS_PATH, "java_bin.jar"),
    (POJO, REGRESSION): os.path.join(
        TESTS_ARTIFACTS_PATH,
        "drf_887c2e5b_0941_40b7_ae26_cae274c4b424.java",
    ),
    (POJO, BINARY): os.path.join(
        TESTS_ARTIFACTS_PATH,
        "XGBoost_grid__1_AutoML_20200717_163214_model_159.java",
    ),
    (POJO, MULTICLASS): os.path.join(
        TESTS_ARTIFACTS_PATH,
        "XGBoost_3_AutoML_20201016_143029.java",
    ),
    (MOJO, REGRESSION): os.path.join(TESTS_ARTIFACTS_PATH, "mojo_reg.zip"),
    (MOJO, BINARY): os.path.join(TESTS_ARTIFACTS_PATH, "mojo_bin.zip"),
    (MOJO, MULTICLASS): os.path.join(TESTS_ARTIFACTS_PATH, "mojo_multi.zip"),
    (PYPMML, REGRESSION): os.path.join(TESTS_ARTIFACTS_PATH, "iris_reg.pmml"),
    (PYPMML, BINARY): os.path.join(TESTS_ARTIFACTS_PATH, "iris_bin.pmml"),
    (PYPMML, MULTICLASS): os.path.join(TESTS_ARTIFACTS_PATH, "iris_multi.pmml"),
    (SKLEARN, MULTICLASS): os.path.join(TESTS_ARTIFACTS_PATH, "sklearn_multi.pkl"),
    (XGB, MULTICLASS): os.path.join(TESTS_ARTIFACTS_PATH, "xgb_multi.pkl"),
    (KERAS, MULTICLASS): os.path.join(TESTS_ARTIFACTS_PATH, "keras_multi.h5"),
    (RDS, MULTICLASS): os.path.join(TESTS_ARTIFACTS_PATH, "r_multi.rds"),
    (PYTORCH, MULTICLASS): [
        os.path.join(TESTS_ARTIFACTS_PATH, "torch_multi.pth"),
        os.path.join(TESTS_ARTIFACTS_PATH, "PyTorch.py"),
    ],
    (CODEGEN, MULTICLASS): os.path.join(TESTS_ARTIFACTS_PATH, "java_multi.jar"),
}

_custom_filepaths = {
    PYTHON: (os.path.join(TESTS_FIXTURES_PATH, "custom.py"), "custom.py"),
    NO_CUSTOM: (None, None),
    PYTHON_ALL_PREDICT_STRUCTURED_HOOKS: (
        os.path.join(TESTS_FIXTURES_PATH, "all_predict_structured_hooks_custom.py"),
        "custom.py",
    ),
    PYTHON_ALL_PREDICT_UNSTRUCTURED_HOOKS: (
        os.path.join(TESTS_FIXTURES_PATH, "all_predict_unstructured_hooks_custom.py"),
        "custom.py",
    ),
    PYTHON_XGBOOST_CLASS_LABELS_VALIDATION: (
        os.path.join(TESTS_FIXTURES_PATH, "pred_validation_custom.py"),
        "custom.py",
    ),
    PYTHON_LOAD_MODEL: (
        os.path.join(TESTS_FIXTURES_PATH, "load_model_custom.py"),
        "custom.py",
    ),
    R: (os.path.join(TESTS_FIXTURES_PATH, "custom.R"), "custom.R"),
    R_ALL_PREDICT_STRUCTURED_HOOKS: (
        os.path.join(TESTS_FIXTURES_PATH, "all_predict_structured_hooks_custom.R"),
        "custom.R",
    ),
    R_ALL_PREDICT_UNSTRUCTURED_HOOKS: (
        os.path.join(TESTS_FIXTURES_PATH, "all_predict_unstructured_hooks_custom.R"),
        "custom.R",
    ),
    R_FIT: (os.path.join(TESTS_FIXTURES_PATH, "fit_custom.R"), "custom.R"),
    PYTHON_UNSTRUCTURED: (os.path.join(TESTS_FIXTURES_PATH, "unstructured_custom.py"), "custom.py"),
    R_UNSTRUCTURED: (os.path.join(TESTS_FIXTURES_PATH, "unstructured_custom.R"), "custom.R"),
    PYTHON_UNSTRUCTURED_PARAMS: (
        os.path.join(TESTS_FIXTURES_PATH, "unstructured_custom_params.py"),
        "custom.py",
    ),
    R_UNSTRUCTURED_PARAMS: (
        os.path.join(TESTS_FIXTURES_PATH, "unstructured_custom_params.R"),
        "custom.R",
    ),
}


class Resource:
    def __init__(self):
        self.datasets = None
        self.training_models = None
        self.targets = None
        self.class_labels = None
        self.artifacts = None
        self.custom = None


@pytest.fixture(scope="session")
def get_dataset_filename():
    def _foo(framework, problem):
        framework_key = framework
        problem_key = problem
        # if specific dataset for framework was not defined,
        # use default dataset for this problem, e.g. (None, problem)
        framework_key = None if (framework_key, problem_key) not in _datasets else framework_key
        return _datasets[(framework_key, problem_key)]

    return _foo


@pytest.fixture(scope="session")
def get_paths_to_training_models():
    def _foo(language, framework):
        return _training_models_paths[(language, framework)]

    return _foo


@pytest.fixture(scope="session")
def get_target():
    def _foo(problem):
        return _targets[problem]

    return _foo


@pytest.fixture(scope="session")
def get_target_type():
    def _foo(problem):
        return _target_types[problem]

    return _foo


@pytest.fixture(scope="session")
def get_class_labels():
    def _foo(framework, problem):
        return _class_labels.get((framework, problem), None)

    return _foo


@pytest.fixture(scope="session")
def get_artifacts():
    def _foo(framework, problem):
        return _artifacts[(framework, problem)]

    return _foo


@pytest.fixture(scope="session")
def get_custom():
    def _foo(language):
        return _custom_filepaths[language]

    return _foo


@pytest.fixture(scope="session")
def resources(
    get_dataset_filename,
    get_paths_to_training_models,
    get_target,
    get_target_type,
    get_class_labels,
    get_artifacts,
    get_custom,
):
    resource = Resource()
    resource.datasets = get_dataset_filename
    resource.training_models = get_paths_to_training_models
    resource.targets = get_target
    resource.target_types = get_target_type
    resource.class_labels = get_class_labels
    resource.artifacts = get_artifacts
    resource.custom = get_custom
    return resource


# fixtures for variety data tests
with open(os.path.join(TESTS_DATA_PATH, "variety_samples/variety_data_key.yaml")) as yamlfile:
    variety_data_dict = yaml.load(yamlfile)

variety_data_names = [*variety_data_dict]


@pytest.fixture(scope="session", params=variety_data_names)
def variety_data_names(request):
    return request.param


class VarietyDataResource:
    def __init__(self):
        self.dataset = None
        self.target = None
        self.class_labels = None
        self.problem = None


@pytest.fixture(scope="session")
def get_variety_dataset():
    def _foo(data_name):
        return TESTS_DATA_PATH + "/variety_samples/" + data_name

    return _foo


@pytest.fixture(scope="session")
def get_variety_target():
    def _foo(data_name):
        return variety_data_dict[data_name]["target"]

    return _foo


@pytest.fixture(scope="session")
def get_variety_problem():
    def _foo(data_name):
        return variety_data_dict[data_name]["problem"]

    return _foo


@pytest.fixture(scope="session")
def get_variety_classes_labels():
    def _foo(data_name):
        return variety_data_dict[data_name].get("classes")

    return _foo


@pytest.fixture(scope="session")
def variety_resources(
    get_variety_dataset, get_variety_target, get_variety_problem, get_variety_classes_labels
):
    resource = VarietyDataResource()
    resource.dataset = get_variety_dataset
    resource.problem = get_variety_problem
    resource.target = get_variety_target
    resource.class_labels = get_variety_classes_labels
    return resource<|MERGE_RESOLUTION|>--- conflicted
+++ resolved
@@ -43,6 +43,7 @@
     SKLEARN_MULTICLASS,
     SKLEARN_REGRESSION,
     SKLEARN_SPARSE,
+    SKLEARN_TRANSFORM,
     SPARSE,
     SPARSE_TARGET,
     TESTS_ARTIFACTS_PATH,
@@ -51,12 +52,6 @@
     TRAINING_TEMPLATES_PATH,
     UNSTRUCTURED,
     XGB,
-<<<<<<< HEAD
-    SKLEARN_MULTICLASS,
-    MULTICLASS_NUM_LABELS,
-    SKLEARN_TRANSFORM,
-=======
->>>>>>> 16f8c7ca
 )
 
 _datasets = {
