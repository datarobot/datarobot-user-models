"""
Copyright 2021 DataRobot, Inc. and its affiliates.
All rights reserved.
This is proprietary source code of DataRobot, Inc. and its affiliates.
Released under the terms of DataRobot Tool and Utility Agreement.
"""
import io
import os
from unittest.mock import Mock, patch

import pandas as pd
import pytest
import yaml
from scipy.io import mmread

from tests.drum.constants import (
    ANOMALY,
    BINARY,
    BINARY_BOOL,
    BINARY_INT,
    BINARY_INT_TARGET,
    SPARSE_COLUMNS,
    BINARY_TEXT,
    BINARY_SPACES,
    CODEGEN,
    CODEGEN_AND_SKLEARN,
    PYTHON_XFORM_ESTIMATOR,
    R_XFORM_ESTIMATOR,
    KERAS,
    MOJO,
    MULTI_ARTIFACT,
    MULTICLASS,
    MULTICLASS_NUM_LABELS,
    MULTICLASS_FLOAT_LABELS,
    MULTICLASS_HIGH_CARD,
    MULTICLASS_BINARY,
    NO_CUSTOM,
    POJO,
    PYPMML,
    PYTHON,
    PYTHON_ALL_PREDICT_STRUCTURED_HOOKS,
    PYTHON_ALL_PREDICT_UNSTRUCTURED_HOOKS,
    PYTHON_NO_ARTIFACT_REGRESSION_HOOKS,
    PYTHON_LOAD_MODEL,
    PYTHON_PREDICT_SPARSE,
    PYTHON_TRANSFORM_WITH_Y,
    PYTHON_TRANSFORM_DENSE_WITH_Y,
    PYTHON_TRANSFORM_SPARSE,
    PYTHON_TRANSFORM_FAIL_OUTPUT_SCHEMA_VALIDATION,
    PYTHON_UNSTRUCTURED,
    PYTHON_UNSTRUCTURED_PARAMS,
    PYTHON_XGBOOST_CLASS_LABELS_VALIDATION,
    PYTORCH,
    PYTORCH_REGRESSION,
    PYTORCH_MULTICLASS,
    R,
    R_ALL_PREDICT_STRUCTURED_HOOKS,
    R_ALL_PREDICT_STRUCTURED_HOOKS_LOWERCASE_R,
    R_FAIL_CLASSIFICATION_VALIDATION_HOOKS,
    R_ALL_PREDICT_UNSTRUCTURED_HOOKS,
    R_ALL_PREDICT_UNSTRUCTURED_HOOKS_LOWERCASE_R,
    R_FIT,
    R_PREDICT_SPARSE,
    R_UNSTRUCTURED,
    R_UNSTRUCTURED_PARAMS,
    RDS,
    RDS_BINARY,
    RDS_SPARSE,
    REGRESSION,
    REGRESSION_SINGLE_COL,
    REGRESSION_INFERENCE,
    REGRESSION_MULTLILINE_TEXT,
    SIMPLE,
    SKLEARN,
    SKLEARN_ANOMALY,
    SKLEARN_BINARY,
    SKLEARN_MULTICLASS,
    SKLEARN_REGRESSION,
    SKLEARN_SPARSE,
    SKLEARN_TRANSFORM,
    SKLEARN_TRANSFORM_DENSE,
    SKLEARN_TRANSFORM_WITH_Y,
    PYTHON_TRANSFORM,
    PYTHON_TRANSFORM_DENSE,
    SKLEARN_TRANSFORM_NO_HOOK,
    SKLEARN_TRANSFORM_SPARSE_INPUT,
    SKLEARN_TRANSFORM_SPARSE_IN_OUT,
    SKLEARN_TRANSFORM_NON_NUMERIC,
    SKLEARN_PRED_CONSISTENCY,
    R_TRANSFORM_WITH_Y,
    R_TRANSFORM,
    R_TRANSFORM_NO_HOOK,
    R_TRANSFORM_SPARSE_INPUT,
    R_TRANSFORM_SPARSE_OUTPUT,
    R_TRANSFORM_SPARSE_IN_OUT,
    R_TRANSFORM_NON_NUMERIC,
    R_ESTIMATOR_SPARSE,
    R_VALIDATE_SPARSE_ESTIMATOR,
    SPARSE,
    SPARSE_TARGET,
    SPARSE_TRANSFORM,
    TESTS_ARTIFACTS_PATH,
    TESTS_DATA_PATH,
    TESTS_FIXTURES_PATH,
    TRAINING_TEMPLATES_PATH,
    TRANSFORM_TEMPLATES_PATH,
    ESTIMATORS_TEMPLATES_PATH,
    TRANSFORM,
    UNSTRUCTURED,
    XGB,
    TARGET_NAME_DUPLICATED_X,
    TARGET_NAME_DUPLICATED_Y,
    SKLEARN_BINARY_PARAMETERS,
    SKLEARN_BINARY_HYPERPARAMETERS,
    SKLEARN_TRANSFORM_PARAMETERS,
    SKLEARN_TRANSFORM_HYPERPARAMETERS,
    RDS_PARAMETERS,
    RDS_HYPERPARAMETERS,
    MLJ,
    JLSO,
    JULIA,
    R_INT_COLNAMES_BINARY,
    R_INT_COLNAMES_MULTICLASS,
    R_TRANSFORM_SPARSE_INPUT_Y_OUTPUT,
    SKLEARN_TRANSFORM_SPARSE_INPUT_Y_OUTPUT,
<<<<<<< HEAD
    PYTHON_UNSTRUCTURED_MLOPS,
=======
    CUSTOM_TASK_INTERFACE_REGRESSION,
    CUSTOM_TASK_INTERFACE_TRANSFORM,
>>>>>>> da554796
)
from datarobot_drum.drum.model_adapter import PythonModelAdapter


_datasets = {
    # If specific dataset should be defined for a framework, use (framework, problem) key.
    # Otherwise default dataset is used (None, problem)
    (None, REGRESSION): os.path.join(TESTS_DATA_PATH, "juniors_3_year_stats_regression.csv"),
    (None, REGRESSION_INFERENCE): os.path.join(
        TESTS_DATA_PATH, "juniors_3_year_stats_regression_inference.csv"
    ),
    (None, REGRESSION_SINGLE_COL): os.path.join(TESTS_DATA_PATH, "regression_single_col.csv"),
    (None, REGRESSION_MULTLILINE_TEXT): os.path.join(
        TESTS_DATA_PATH, "de_reviews_small_multiline.csv"
    ),
    (None, BINARY_TEXT): os.path.join(TESTS_DATA_PATH, "telecomms_churn.csv"),
    (PYPMML, REGRESSION): os.path.join(TESTS_DATA_PATH, "iris_binary_training.csv"),
    (None, BINARY): os.path.join(TESTS_DATA_PATH, "iris_binary_training.csv"),
    (None, ANOMALY): os.path.join(TESTS_DATA_PATH, "juniors_3_year_stats_regression_inference.csv"),
    (None, UNSTRUCTURED): os.path.join(TESTS_DATA_PATH, "unstructured_data.txt"),
    (None, MULTICLASS): os.path.join(TESTS_DATA_PATH, "skyserver_sql2_27_2018_6_51_39_pm.csv"),
    (None, MULTICLASS_NUM_LABELS): os.path.join(
        TESTS_DATA_PATH, "skyserver_sql2_27_2018_6_51_39_pm_num_class.csv"
    ),
    (None, MULTICLASS_FLOAT_LABELS): os.path.join(TESTS_DATA_PATH, "telecomms_churn.csv"),
    (None, MULTICLASS_HIGH_CARD): os.path.join(
        TESTS_DATA_PATH, "skyserver_sql2_27_2018_6_51_39_pm_num_class.csv"
    ),
    (None, MULTICLASS_BINARY): os.path.join(TESTS_DATA_PATH, "iris_binary_training.csv"),
    (None, SPARSE): os.path.join(TESTS_DATA_PATH, "sparse.mtx"),
    (None, SPARSE_TRANSFORM): os.path.join(TESTS_DATA_PATH, "sparse.mtx"),
    (None, SPARSE_TARGET): os.path.join(TESTS_DATA_PATH, "sparse_target.csv"),
    (None, SPARSE_COLUMNS): os.path.join(TESTS_DATA_PATH, "sparse.columns"),
    (None, SKLEARN_BINARY_PARAMETERS): os.path.join(
        TESTS_DATA_PATH, "sklearn_binary_parameters.json"
    ),
    (None, SKLEARN_TRANSFORM_PARAMETERS): os.path.join(
        TESTS_DATA_PATH, "sklearn_transform_parameters.json"
    ),
    (None, RDS_PARAMETERS): os.path.join(TESTS_DATA_PATH, "r_parameters.json"),
    (None, BINARY_BOOL): os.path.join(TESTS_DATA_PATH, "10k_diabetes_sample.csv"),
    (None, BINARY_INT): os.path.join(TESTS_DATA_PATH, "10k_diabetes_sample.csv"),
    (None, BINARY_INT_TARGET): os.path.join(TESTS_DATA_PATH, "int_target.csv"),
    (SKLEARN, TRANSFORM): os.path.join(TESTS_DATA_PATH, "10k_diabetes_sample.csv"),
    (SKLEARN_TRANSFORM, TRANSFORM): os.path.join(TESTS_DATA_PATH, "10k_diabetes_sample.csv"),
    (SKLEARN_TRANSFORM_DENSE, TRANSFORM): os.path.join(TESTS_DATA_PATH, "10k_diabetes_sample.csv"),
    (SKLEARN_PRED_CONSISTENCY, BINARY_BOOL): os.path.join(
        TESTS_DATA_PATH, "10k_diabetes_sample.csv"
    ),
    (None, BINARY_SPACES): os.path.join(TESTS_DATA_PATH, "iris_with_spaces.csv"),
    (SKLEARN_REGRESSION, TARGET_NAME_DUPLICATED_X): os.path.join(
        TESTS_DATA_PATH, "target_name_duplicated_X.csv"
    ),
    (SKLEARN_REGRESSION, TARGET_NAME_DUPLICATED_Y): os.path.join(
        TESTS_DATA_PATH, "target_name_duplicated_y.csv"
    ),
    (R_TRANSFORM_WITH_Y, TRANSFORM): os.path.join(TESTS_DATA_PATH, "10k_diabetes_sample.csv"),
    (R_TRANSFORM_SPARSE_OUTPUT, TRANSFORM): os.path.join(
        TESTS_DATA_PATH, "10k_diabetes_sample.csv"
    ),
}

_training_models_paths = {
    (PYTHON, PYTHON_XFORM_ESTIMATOR): os.path.join(TESTS_FIXTURES_PATH, "python_xform_estimator"),
    (PYTHON, SKLEARN_BINARY): os.path.join(TRAINING_TEMPLATES_PATH, "5_python3_sklearn_binary"),
    (PYTHON, SKLEARN_BINARY_HYPERPARAMETERS): os.path.join(
        TESTS_FIXTURES_PATH, "python3_sklearn_binary_hyperparameters"
    ),
    (PYTHON, SKLEARN_REGRESSION): os.path.join(
        TRAINING_TEMPLATES_PATH, "2_python3_sklearn_regression"
    ),
    (PYTHON, SKLEARN_MULTICLASS): os.path.join(
        TRAINING_TEMPLATES_PATH, "6_python3_sklearn_multiclass"
    ),
    (PYTHON, SKLEARN_TRANSFORM_HYPERPARAMETERS): os.path.join(
        TESTS_FIXTURES_PATH, "python3_sklearn_transform_hyperparameters"
    ),
    (PYTHON, SIMPLE): os.path.join(TRAINING_TEMPLATES_PATH, "1_simple"),
    (PYTHON, SKLEARN_SPARSE): os.path.join(TESTS_FIXTURES_PATH, "validate_sparse_columns"),
    (PYTHON, KERAS): os.path.join(TRAINING_TEMPLATES_PATH, "14_python3_keras_joblib"),
    (PYTHON, XGB): os.path.join(TRAINING_TEMPLATES_PATH, "4_python3_xgboost"),
    (R_FIT, RDS): os.path.join(TRAINING_TEMPLATES_PATH, "3_r_lang"),
    (R_FIT, RDS_BINARY): os.path.join(TESTS_FIXTURES_PATH, "r_binary_classifier"),
    (R_FIT, RDS_HYPERPARAMETERS): os.path.join(TESTS_FIXTURES_PATH, "r_lang_hyperparameters"),
    (R_FIT, R_ESTIMATOR_SPARSE): os.path.join(ESTIMATORS_TEMPLATES_PATH, "3_r_sparse_regression"),
    (R_FIT, RDS_SPARSE): os.path.join(TESTS_FIXTURES_PATH, "r_sparse_validation"),
    (R_FIT, R_XFORM_ESTIMATOR): os.path.join(TESTS_FIXTURES_PATH, "r_xform_estimator"),
    (PYTHON, PYTORCH): os.path.join(TRAINING_TEMPLATES_PATH, "12_python3_pytorch"),
    (PYTHON, PYTORCH_REGRESSION): os.path.join(
        TRAINING_TEMPLATES_PATH, "11_python3_pytorch_regression"
    ),
    (PYTHON, SKLEARN_ANOMALY): os.path.join(TRAINING_TEMPLATES_PATH, "7_python3_anomaly_detection"),
    (PYTHON, PYTORCH_MULTICLASS): os.path.join(
        TRAINING_TEMPLATES_PATH, "13_python3_pytorch_multiclass"
    ),
    (PYTHON, SKLEARN_PRED_CONSISTENCY): os.path.join(
        TESTS_FIXTURES_PATH, "custom_pred_consistency"
    ),
    (PYTHON, PYTHON_TRANSFORM_FAIL_OUTPUT_SCHEMA_VALIDATION): os.path.join(
        TESTS_FIXTURES_PATH, "validate_transform_fail_output_schema_validation"
    ),
    (PYTHON, CUSTOM_TASK_INTERFACE_REGRESSION): os.path.join(
        TESTS_FIXTURES_PATH, "custom_task_interface_regression"
    ),
    (PYTHON, CUSTOM_TASK_INTERFACE_TRANSFORM): os.path.join(
        TESTS_FIXTURES_PATH, "custom_task_interface_transform"
    ),
}

_targets = {
    BINARY: "Species",
    REGRESSION: "Grade 2014",
    REGRESSION_SINGLE_COL: "target",
    BINARY_TEXT: "Churn",
    MULTICLASS: "class",
    MULTICLASS_BINARY: "Species",
    MULTICLASS_NUM_LABELS: "class",
    MULTICLASS_FLOAT_LABELS: "Total.intl.minutes",
    MULTICLASS_HIGH_CARD: "run",
    SPARSE: "my_target",
    BINARY_BOOL: "readmitted",
    BINARY_INT: "is_bad",
    ANOMALY: None,
    TRANSFORM: os.path.join(TESTS_DATA_PATH, "transform_target.csv"),
    BINARY_SPACES: "Species",
    REGRESSION_MULTLILINE_TEXT: "rating",
}

_target_types = {
    BINARY: "binary",
    BINARY_TEXT: "binary",
    BINARY_SPACES: "binary",
    REGRESSION: "regression",
    REGRESSION_SINGLE_COL: "regression",
    REGRESSION_MULTLILINE_TEXT: "regression",
    REGRESSION_INFERENCE: "regression",
    ANOMALY: "anomaly",
    UNSTRUCTURED: "unstructured",
    SPARSE: "regression",
    SPARSE_TRANSFORM: "transform",
    MULTICLASS: "multiclass",
    MULTICLASS_BINARY: "multiclass",
    MULTICLASS_NUM_LABELS: "multiclass",
    MULTICLASS_FLOAT_LABELS: "multiclass",
    MULTICLASS_HIGH_CARD: "multiclass",
    BINARY_BOOL: "binary",
    BINARY_INT: "binary",
    TRANSFORM: "transform",
}

_class_labels = {
    (SKLEARN_BINARY, BINARY): ["Iris-setosa", "Iris-versicolor"],
    (SKLEARN_BINARY_HYPERPARAMETERS, BINARY): ["Iris-setosa", "Iris-versicolor"],
    (SKLEARN_BINARY, BINARY_SPACES): ["Iris setosa", "Iris versicolor"],
    (SKLEARN, BINARY): ["Iris-setosa", "Iris-versicolor"],
    (XGB, BINARY): ["Iris-setosa", "Iris-versicolor"],
    (KERAS, BINARY): ["Iris-setosa", "Iris-versicolor"],
    (RDS, BINARY): ["Iris-setosa", "Iris-versicolor"],
    (RDS_BINARY, BINARY_INT): ["0", "1"],
    (PYPMML, BINARY): ["Iris-setosa", "Iris-versicolor"],
    (PYTORCH, BINARY): ["Iris-setosa", "Iris-versicolor"],
    (CODEGEN, BINARY): ["Iris-setosa", "Iris-versicolor"],
    (MOJO, BINARY): ["Iris-setosa", "Iris-versicolor"],
    (POJO, BINARY): ["Iris-setosa", "Iris-versicolor"],
    (SKLEARN, MULTICLASS): ["GALAXY", "QSO", "STAR"],
    (SKLEARN_MULTICLASS, MULTICLASS): ["GALAXY", "QSO", "STAR"],
    (SKLEARN_MULTICLASS, MULTICLASS_NUM_LABELS): ["0", "1", "2"],
    (SKLEARN_MULTICLASS, MULTICLASS_NUM_LABELS): [0, 1, 2],
    (SKLEARN_MULTICLASS, MULTICLASS_FLOAT_LABELS): [
        10.0,
        13.7,
        12.2,
        6.6,
        10.1,
        6.3,
        7.5,
        7.1,
        8.7,
        11.2,
        12.7,
        9.1,
        12.3,
        13.1,
        5.4,
        13.8,
        8.1,
        13.0,
        10.6,
        5.7,
        9.5,
        7.7,
        10.3,
        15.5,
        14.7,
        11.1,
        14.2,
        12.6,
        11.8,
        8.3,
        14.5,
        10.5,
        9.4,
        14.6,
        9.2,
        3.5,
        8.5,
        13.2,
        7.4,
        8.8,
        11.0,
        7.8,
        6.8,
        11.4,
        9.3,
        9.7,
        10.2,
        8.0,
        5.8,
        12.1,
        12.0,
        11.6,
        8.2,
        6.2,
        7.3,
        6.1,
        11.7,
        15.0,
        9.8,
        12.4,
        8.6,
        10.9,
        13.9,
        8.9,
        7.9,
        5.3,
    ],
    (PYTORCH_MULTICLASS, MULTICLASS_HIGH_CARD): [
        "752"
        "756"
        "308"
        "727"
        "745"
        "1035"
        "1045"
        "1140"
        "1231"
        "1332"
        "1334"
        "1302"
        "1239"
        "1119"
        "1331"
        "1345"
        "1350"
        "1404"
        "1412"
        "1336"
        "1402"
        "1411"
        "1356",
    ],
    (XGB, MULTICLASS): ["GALAXY", "QSO", "STAR"],
    (KERAS, MULTICLASS): ["GALAXY", "QSO", "STAR"],
    (RDS, MULTICLASS): ["GALAXY", "QSO", "STAR"],
    (PYPMML, MULTICLASS): ["GALAXY", "QSO", "STAR"],
    (PYTORCH_MULTICLASS, MULTICLASS): ["GALAXY", "QSO", "STAR"],
    (PYTORCH, MULTICLASS): ["GALAXY", "QSO", "STAR"],
    (CODEGEN, MULTICLASS): ["GALAXY", "QSO", "STAR"],
    (SKLEARN_BINARY, BINARY_TEXT): ["False", "True"],
    (XGB, BINARY_TEXT): ["False", "True"],
    (KERAS, BINARY_TEXT): ["False", "True"],
    (POJO, MULTICLASS): ["GALAXY", "QSO", "STAR"],
    (MOJO, MULTICLASS): ["GALAXY", "QSO", "STAR"],
    (SKLEARN_BINARY, MULTICLASS_BINARY): ["Iris-setosa", "Iris-versicolor"],
    (SKLEARN, MULTICLASS_BINARY): ["Iris-setosa", "Iris-versicolor"],
    (XGB, MULTICLASS_BINARY): ["Iris-setosa", "Iris-versicolor"],
    (KERAS, MULTICLASS_BINARY): ["Iris-setosa", "Iris-versicolor"],
    (RDS, MULTICLASS_BINARY): ["Iris-setosa", "Iris-versicolor"],
    (PYPMML, MULTICLASS_BINARY): ["Iris-setosa", "Iris-versicolor"],
    (PYTORCH, MULTICLASS_BINARY): ["Iris-setosa", "Iris-versicolor"],
    (CODEGEN, MULTICLASS_BINARY): ["yes", "no"],
    (MOJO, MULTICLASS_BINARY): ["Iris-setosa", "Iris-versicolor"],
    (POJO, MULTICLASS_BINARY): ["Iris-setosa", "Iris-versicolor"],
    (SKLEARN_PRED_CONSISTENCY, BINARY_BOOL): ["False", "True"],
    (MLJ, BINARY): ["Iris-setosa", "Iris-versicolor"],
    (MLJ, MULTICLASS): ["GALAXY", "QSO", "STAR"],
}

_artifacts = {
    (None, None): None,
    (None, REGRESSION): None,
    (None, BINARY): None,
    (None, UNSTRUCTURED): None,
    (SKLEARN, SPARSE): os.path.join(TESTS_ARTIFACTS_PATH, "sklearn_dtr_sparse.pkl"),
    (SKLEARN, REGRESSION): os.path.join(TESTS_ARTIFACTS_PATH, "sklearn_reg.pkl"),
    (SKLEARN, REGRESSION_INFERENCE): os.path.join(TESTS_ARTIFACTS_PATH, "sklearn_reg.pkl"),
    (MULTI_ARTIFACT, REGRESSION): [
        os.path.join(TESTS_ARTIFACTS_PATH, "sklearn_reg.pkl"),
        os.path.join(TESTS_ARTIFACTS_PATH, "keras_reg.h5"),
    ],
    (CODEGEN_AND_SKLEARN, REGRESSION): [
        os.path.join(TESTS_ARTIFACTS_PATH, "java_reg.jar"),
        os.path.join(TESTS_ARTIFACTS_PATH, "sklearn_reg.pkl"),
    ],
    (SKLEARN, BINARY): os.path.join(TESTS_ARTIFACTS_PATH, "sklearn_bin.pkl"),
    (KERAS, REGRESSION): os.path.join(TESTS_ARTIFACTS_PATH, "keras_reg.h5"),
    (KERAS, BINARY): os.path.join(TESTS_ARTIFACTS_PATH, "keras_bin.h5"),
    (XGB, REGRESSION): os.path.join(TESTS_ARTIFACTS_PATH, "xgb_reg.pkl"),
    (XGB, BINARY): os.path.join(TESTS_ARTIFACTS_PATH, "xgb_bin.pkl"),
    (PYTORCH, REGRESSION): [
        os.path.join(TESTS_ARTIFACTS_PATH, "torch_reg.pth"),
        os.path.join(TESTS_ARTIFACTS_PATH, "PyTorch.py"),
    ],
    (PYTORCH, BINARY): [
        os.path.join(TESTS_ARTIFACTS_PATH, "torch_bin.pth"),
        os.path.join(TESTS_ARTIFACTS_PATH, "PyTorch.py"),
    ],
    (RDS, REGRESSION): os.path.join(TESTS_ARTIFACTS_PATH, "r_reg.rds"),
    (RDS_SPARSE, REGRESSION): os.path.join(TESTS_ARTIFACTS_PATH, "r_reg_sparse.rds"),
    (RDS_SPARSE, SPARSE): os.path.join(TESTS_ARTIFACTS_PATH, "r_reg_sparse.rds"),
    (RDS, BINARY): os.path.join(TESTS_ARTIFACTS_PATH, "r_bin.rds"),
    (CODEGEN, REGRESSION): os.path.join(TESTS_ARTIFACTS_PATH, "java_reg.jar"),
    (CODEGEN, BINARY): os.path.join(TESTS_ARTIFACTS_PATH, "java_bin.jar"),
    (POJO, REGRESSION): os.path.join(
        TESTS_ARTIFACTS_PATH, "DRF_model_python_1633108695693_1.java",
    ),
    (POJO, BINARY): os.path.join(
        TESTS_ARTIFACTS_PATH, "XGBoost_grid__1_AutoML_20200717_163214_model_159.java",
    ),
    (POJO, MULTICLASS): os.path.join(
        TESTS_ARTIFACTS_PATH, "XGBoost_3_AutoML_20201016_143029.java",
    ),
    (MOJO, REGRESSION): os.path.join(TESTS_ARTIFACTS_PATH, "mojo_reg.zip"),
    (MOJO, BINARY): os.path.join(TESTS_ARTIFACTS_PATH, "mojo_bin.zip"),
    (MOJO, MULTICLASS): os.path.join(TESTS_ARTIFACTS_PATH, "mojo_multi.zip"),
    (MLJ, REGRESSION): os.path.join(TESTS_ARTIFACTS_PATH, "grade_regression.jlso"),
    (MLJ, BINARY): os.path.join(TESTS_ARTIFACTS_PATH, "iris_binary.jlso"),
    (MLJ, MULTICLASS): os.path.join(TESTS_ARTIFACTS_PATH, "galaxy.jlso"),
    (PYPMML, REGRESSION): os.path.join(TESTS_ARTIFACTS_PATH, "iris_reg.pmml"),
    (PYPMML, BINARY): os.path.join(TESTS_ARTIFACTS_PATH, "iris_bin.pmml"),
    (PYPMML, MULTICLASS): os.path.join(TESTS_ARTIFACTS_PATH, "iris_multi.pmml"),
    (SKLEARN, MULTICLASS): os.path.join(TESTS_ARTIFACTS_PATH, "sklearn_multi.pkl"),
    (XGB, MULTICLASS): os.path.join(TESTS_ARTIFACTS_PATH, "xgb_multi.pkl"),
    (KERAS, MULTICLASS): os.path.join(TESTS_ARTIFACTS_PATH, "keras_multi.h5"),
    (RDS, MULTICLASS): os.path.join(TESTS_ARTIFACTS_PATH, "r_multi.rds"),
    (PYTORCH, MULTICLASS): [
        os.path.join(TESTS_ARTIFACTS_PATH, "torch_multi.pth"),
        os.path.join(TESTS_ARTIFACTS_PATH, "PyTorch.py"),
    ],
    (CODEGEN, MULTICLASS): os.path.join(TESTS_ARTIFACTS_PATH, "java_multi.jar"),
    (SKLEARN_TRANSFORM, TRANSFORM): os.path.join(TESTS_ARTIFACTS_PATH, "sklearn_transform.pkl"),
    (SKLEARN_TRANSFORM, SPARSE_TRANSFORM): os.path.join(
        TESTS_ARTIFACTS_PATH, "transform_sparse.pkl"
    ),
    (SKLEARN_TRANSFORM_DENSE, TRANSFORM): os.path.join(
        TESTS_ARTIFACTS_PATH, "sklearn_transform_dense.pkl"
    ),
    (SKLEARN, MULTICLASS_BINARY): os.path.join(TESTS_ARTIFACTS_PATH, "sklearn_bin.pkl"),
    (KERAS, MULTICLASS_BINARY): os.path.join(TESTS_ARTIFACTS_PATH, "keras_bin.h5"),
    (XGB, MULTICLASS_BINARY): os.path.join(TESTS_ARTIFACTS_PATH, "xgb_bin.pkl"),
    (PYTORCH, MULTICLASS_BINARY): [
        os.path.join(TESTS_ARTIFACTS_PATH, "torch_bin.pth"),
        os.path.join(TESTS_ARTIFACTS_PATH, "PyTorch.py"),
    ],
    (RDS, MULTICLASS_BINARY): os.path.join(TESTS_ARTIFACTS_PATH, "r_bin.rds"),
    (CODEGEN, MULTICLASS_BINARY): os.path.join(TESTS_ARTIFACTS_PATH, "java_bin.jar"),
    (POJO, MULTICLASS_BINARY): os.path.join(
        TESTS_ARTIFACTS_PATH, "XGBoost_grid__1_AutoML_20200717_163214_model_159.java",
    ),
    (MOJO, MULTICLASS_BINARY): os.path.join(TESTS_ARTIFACTS_PATH, "mojo_bin.zip"),
    (PYPMML, MULTICLASS_BINARY): os.path.join(TESTS_ARTIFACTS_PATH, "iris_bin.pmml"),
    (SKLEARN_TRANSFORM_WITH_Y, REGRESSION): None,
    (SKLEARN_TRANSFORM_WITH_Y, BINARY): None,
    (SKLEARN_TRANSFORM_WITH_Y, ANOMALY): None,
    (SKLEARN_TRANSFORM_NO_HOOK, REGRESSION): None,
    (SKLEARN_TRANSFORM_NO_HOOK, BINARY): None,
    (SKLEARN_TRANSFORM_NO_HOOK, ANOMALY): None,
    (SKLEARN_TRANSFORM, REGRESSION): None,
    (SKLEARN_TRANSFORM, BINARY): None,
    (SKLEARN_TRANSFORM, ANOMALY): None,
    (SKLEARN_TRANSFORM_SPARSE_INPUT, REGRESSION): None,
    (SKLEARN_TRANSFORM_SPARSE_INPUT, BINARY): None,
    (SKLEARN_TRANSFORM_SPARSE_INPUT, ANOMALY): None,
    (SKLEARN_TRANSFORM_SPARSE_INPUT_Y_OUTPUT, REGRESSION): None,
    (SKLEARN_TRANSFORM_SPARSE_INPUT_Y_OUTPUT, BINARY): None,
    (SKLEARN_TRANSFORM_SPARSE_INPUT_Y_OUTPUT, ANOMALY): None,
    (SKLEARN_TRANSFORM_SPARSE_IN_OUT, REGRESSION): None,
    (SKLEARN_TRANSFORM_SPARSE_IN_OUT, BINARY): None,
    (SKLEARN_TRANSFORM_SPARSE_IN_OUT, ANOMALY): None,
    (SKLEARN_TRANSFORM_NON_NUMERIC, REGRESSION): None,
    (SKLEARN_TRANSFORM_NON_NUMERIC, BINARY): None,
    (SKLEARN_TRANSFORM_NON_NUMERIC, ANOMALY): None,
    (R_TRANSFORM_WITH_Y, TRANSFORM): os.path.join(TESTS_ARTIFACTS_PATH, "r_transform.rds"),
    (R_TRANSFORM_WITH_Y, REGRESSION): None,
    (R_TRANSFORM_WITH_Y, BINARY): None,
    (R_TRANSFORM_WITH_Y, ANOMALY): None,
    (R_TRANSFORM, REGRESSION): None,
    (R_TRANSFORM, BINARY): None,
    (R_TRANSFORM, ANOMALY): None,
    (R_TRANSFORM_NO_HOOK, REGRESSION): None,
    (R_TRANSFORM_NO_HOOK, BINARY): None,
    (R_TRANSFORM_NO_HOOK, ANOMALY): None,
    (R_TRANSFORM_SPARSE_INPUT, REGRESSION): None,
    (R_TRANSFORM_SPARSE_INPUT, BINARY): None,
    (R_TRANSFORM_SPARSE_INPUT, ANOMALY): None,
    (R_TRANSFORM_SPARSE_INPUT, SPARSE_TRANSFORM): os.path.join(
        TESTS_ARTIFACTS_PATH, "r_sparse_transform.rds"
    ),
    (R_TRANSFORM_SPARSE_OUTPUT, TRANSFORM): os.path.join(
        TESTS_ARTIFACTS_PATH, "r_sparse_transform.rds"
    ),
    (R_TRANSFORM_SPARSE_INPUT_Y_OUTPUT, REGRESSION): None,
    (R_TRANSFORM_SPARSE_INPUT_Y_OUTPUT, BINARY): None,
    (R_TRANSFORM_SPARSE_INPUT_Y_OUTPUT, ANOMALY): None,
    (R_TRANSFORM_SPARSE_IN_OUT, REGRESSION): None,
    (R_TRANSFORM_SPARSE_IN_OUT, BINARY): None,
    (R_TRANSFORM_SPARSE_IN_OUT, ANOMALY): None,
    (R_TRANSFORM_NON_NUMERIC, REGRESSION): None,
    (R_TRANSFORM_NON_NUMERIC, BINARY): None,
    (R_TRANSFORM_NON_NUMERIC, ANOMALY): None,
    (R_ESTIMATOR_SPARSE, REGRESSION): None,
    (R_VALIDATE_SPARSE_ESTIMATOR, REGRESSION): None,
    (CUSTOM_TASK_INTERFACE_REGRESSION, REGRESSION): None,
    (CUSTOM_TASK_INTERFACE_TRANSFORM, TRANSFORM): None,
    (CUSTOM_TASK_INTERFACE_TRANSFORM, BINARY): None,
    (CUSTOM_TASK_INTERFACE_TRANSFORM, REGRESSION): None,
    (CUSTOM_TASK_INTERFACE_TRANSFORM, MULTICLASS): None,
}

_custom_filepaths = {
    PYTHON: (os.path.join(TESTS_FIXTURES_PATH, "custom.py"), "custom.py"),
    JULIA: (os.path.join(TESTS_FIXTURES_PATH, "custom.jl"), "custom.jl"),
    NO_CUSTOM: (None, None),
    PYTHON_ALL_PREDICT_STRUCTURED_HOOKS: (
        os.path.join(TESTS_FIXTURES_PATH, "all_predict_structured_hooks_custom.py"),
        "custom.py",
    ),
    PYTHON_ALL_PREDICT_UNSTRUCTURED_HOOKS: (
        os.path.join(TESTS_FIXTURES_PATH, "all_predict_unstructured_hooks_custom.py"),
        "custom.py",
    ),
    PYTHON_XGBOOST_CLASS_LABELS_VALIDATION: (
        os.path.join(TESTS_FIXTURES_PATH, "pred_validation_custom.py"),
        "custom.py",
    ),
    PYTHON_LOAD_MODEL: (os.path.join(TESTS_FIXTURES_PATH, "load_model_custom.py"), "custom.py",),
    PYTHON_NO_ARTIFACT_REGRESSION_HOOKS: (
        os.path.join(TESTS_FIXTURES_PATH, "no_artifact_regression_custom.py"),
        "custom.py",
    ),
    # sparse_predict.* for sparse.mtx, checks that data is sparse matrix and contains column names
    R_PREDICT_SPARSE: (os.path.join(TESTS_FIXTURES_PATH, "sparse_predict.R"), "custom.R",),
    PYTHON_PREDICT_SPARSE: (os.path.join(TESTS_FIXTURES_PATH, "sparse_predict.py"), "custom.py",),
    R: (os.path.join(TESTS_FIXTURES_PATH, "custom.R"), "custom.R"),
    R_ALL_PREDICT_STRUCTURED_HOOKS: (
        os.path.join(TESTS_FIXTURES_PATH, "all_predict_structured_hooks_custom.R"),
        "custom.R",
    ),
    R_ALL_PREDICT_STRUCTURED_HOOKS_LOWERCASE_R: (
        os.path.join(TESTS_FIXTURES_PATH, "all_predict_structured_hooks_custom_lowercase_r.r"),
        "custom.r",
    ),
    R_FAIL_CLASSIFICATION_VALIDATION_HOOKS: (
        os.path.join(TESTS_FIXTURES_PATH, "fail_classification_validation_custom.R"),
        "custom.R",
    ),
    R_ALL_PREDICT_UNSTRUCTURED_HOOKS: (
        os.path.join(TESTS_FIXTURES_PATH, "all_predict_unstructured_hooks_custom.R"),
        "custom.R",
    ),
    R_ALL_PREDICT_UNSTRUCTURED_HOOKS_LOWERCASE_R: (
        os.path.join(TESTS_FIXTURES_PATH, "all_predict_unstructured_hooks_custom_lowercase_r.r"),
        "custom.r",
    ),
    R_FIT: (os.path.join(TESTS_FIXTURES_PATH, "fit_custom.R"), "custom.R"),
    PYTHON_UNSTRUCTURED: (os.path.join(TESTS_FIXTURES_PATH, "unstructured_custom.py"), "custom.py"),
    R_UNSTRUCTURED: (os.path.join(TESTS_FIXTURES_PATH, "unstructured_custom.R"), "custom.R"),
    PYTHON_UNSTRUCTURED_MLOPS: (
        os.path.join(TESTS_FIXTURES_PATH, "unstructured_custom_mlops.py"),
        "custom.py",
    ),
    PYTHON_UNSTRUCTURED_PARAMS: (
        os.path.join(TESTS_FIXTURES_PATH, "unstructured_custom_params.py"),
        "custom.py",
    ),
    R_UNSTRUCTURED_PARAMS: (
        os.path.join(TESTS_FIXTURES_PATH, "unstructured_custom_params.R"),
        "custom.R",
    ),
    R_INT_COLNAMES_BINARY: (os.path.join(TESTS_FIXTURES_PATH, "int_colnames_binary.R"), "custom.R"),
    R_INT_COLNAMES_MULTICLASS: (
        os.path.join(TESTS_FIXTURES_PATH, "int_colnames_multiclass.R"),
        "custom.R",
    ),
    PYTHON_TRANSFORM_WITH_Y: (
        os.path.join(TESTS_FIXTURES_PATH, "transform_custom_with_y.py"),
        "custom.py",
    ),
    PYTHON_TRANSFORM_DENSE_WITH_Y: (
        os.path.join(TESTS_FIXTURES_PATH, "transform_custom_with_y.py"),
        "custom.py",
    ),
    PYTHON_TRANSFORM: (os.path.join(TESTS_FIXTURES_PATH, "transform_custom.py"), "custom.py",),
    PYTHON_TRANSFORM_DENSE: (
        os.path.join(TESTS_FIXTURES_PATH, "transform_custom.py"),
        "custom.py",
    ),
    PYTHON_TRANSFORM_SPARSE: (
        os.path.join(TESTS_FIXTURES_PATH, "transform_sparse_input.py"),
        "custom.py",
    ),
    SKLEARN_TRANSFORM_WITH_Y: (
        os.path.join(TESTS_FIXTURES_PATH, "transform_fit_custom_with_y.py"),
        "custom.py",
    ),
    SKLEARN_TRANSFORM_NO_HOOK: (
        os.path.join(TESTS_FIXTURES_PATH, "transform_fit_custom_no_hook.py"),
        "custom.py",
    ),
    SKLEARN_TRANSFORM: (os.path.join(TESTS_FIXTURES_PATH, "transform_fit_custom.py"), "custom.py",),
    SKLEARN_TRANSFORM_SPARSE_INPUT: (
        os.path.join(TESTS_FIXTURES_PATH, "transform_fit_custom_sparse_input.py"),
        "custom.py",
    ),
    SKLEARN_TRANSFORM_SPARSE_INPUT_Y_OUTPUT: (
        os.path.join(TESTS_FIXTURES_PATH, "transform_fit_custom_sparse_input_y_output.py"),
        "custom.py",
    ),
    SKLEARN_TRANSFORM_SPARSE_IN_OUT: (
        os.path.join(TESTS_FIXTURES_PATH, "transform_fit_custom_sparse_in_out.py"),
        "custom.py",
    ),
    SKLEARN_TRANSFORM_NON_NUMERIC: (
        os.path.join(TESTS_FIXTURES_PATH, "transform_fit_custom_non_numeric.py"),
        "custom.py",
    ),
    R_TRANSFORM_WITH_Y: (
        os.path.join(TESTS_FIXTURES_PATH, "r_transform_custom_with_y.R"),
        "custom.R",
    ),
    R_TRANSFORM: (os.path.join(TESTS_FIXTURES_PATH, "r_transform_custom.R"), "custom.R",),
    R_TRANSFORM_NO_HOOK: (
        os.path.join(TESTS_FIXTURES_PATH, "r_transform_fit_custom_no_hook.R"),
        "custom.R",
    ),
    R_TRANSFORM_SPARSE_INPUT: (
        os.path.join(TESTS_FIXTURES_PATH, "r_transform_fit_custom_sparse_input.R"),
        "custom.R",
    ),
    R_TRANSFORM_SPARSE_OUTPUT: (
        os.path.join(TESTS_FIXTURES_PATH, "r_transform_custom_sparse_output.R"),
        "custom.R",
    ),
    R_TRANSFORM_SPARSE_INPUT_Y_OUTPUT: (
        os.path.join(TESTS_FIXTURES_PATH, "r_transform_fit_custom_sparse_input_y_output.R"),
        "custom.R",
    ),
    R_TRANSFORM_SPARSE_IN_OUT: (
        os.path.join(TESTS_FIXTURES_PATH, "r_transform_fit_custom_sparse_in_out.R"),
        "custom.R",
    ),
    R_TRANSFORM_NON_NUMERIC: (
        os.path.join(TESTS_FIXTURES_PATH, "r_transform_fit_custom_non_numeric.R"),
        "custom.R",
    ),
    R_VALIDATE_SPARSE_ESTIMATOR: (
        os.path.join(TESTS_FIXTURES_PATH, "r_validate_sparse_estimator.R"),
        "custom.R",
    ),
}


class Resource:
    def __init__(self):
        self.datasets = None
        self.training_models = None
        self.targets = None
        self.class_labels = None
        self.artifacts = None
        self.custom = None


@pytest.fixture(scope="session")
def get_dataset_filename():
    def _foo(framework, problem):
        framework_key = framework
        problem_key = problem
        # if specific dataset for framework was not defined,
        # use default dataset for this problem, e.g. (None, problem)
        framework_key = None if (framework_key, problem_key) not in _datasets else framework_key
        return _datasets[(framework_key, problem_key)]

    return _foo


@pytest.fixture(scope="session")
def get_paths_to_training_models():
    def _foo(language, framework):
        return _training_models_paths[(language, framework)]

    return _foo


@pytest.fixture(scope="session")
def get_target():
    def _foo(problem):
        return _targets[problem]

    return _foo


@pytest.fixture(scope="session")
def get_target_type():
    def _foo(problem):
        return _target_types.get(problem, problem)

    return _foo


@pytest.fixture(scope="session")
def get_class_labels():
    def _foo(framework, problem):
        return _class_labels.get((framework, problem), None)

    return _foo


@pytest.fixture(scope="session")
def get_artifacts():
    def _foo(framework, problem):
        return _artifacts[(framework, problem)]

    return _foo


@pytest.fixture(scope="session")
def get_custom():
    def _foo(language):
        return _custom_filepaths[language]

    return _foo


@pytest.fixture(scope="session")
def get_input_data(get_dataset_filename):
    def _foo(framework, problem):
        dataset_path = get_dataset_filename(framework, problem)
        column_file = dataset_path.replace(".mtx", ".columns")
        if problem in {SPARSE, SPARSE_TRANSFORM}:
            with open(column_file) as f:
                columns = [c.rstrip() for c in f]
            with open(dataset_path, "rb") as f:
                return pd.DataFrame.sparse.from_spmatrix(
                    mmread(io.BytesIO(f.read())), columns=columns
                )
        else:
            return pd.read_csv(dataset_path)

    return _foo


@pytest.fixture(scope="session")
def resources(
    get_dataset_filename,
    get_paths_to_training_models,
    get_target,
    get_target_type,
    get_class_labels,
    get_artifacts,
    get_custom,
    get_input_data,
):
    resource = Resource()
    resource.datasets = get_dataset_filename
    resource.training_models = get_paths_to_training_models
    resource.targets = get_target
    resource.target_types = get_target_type
    resource.class_labels = get_class_labels
    resource.artifacts = get_artifacts
    resource.custom = get_custom
    resource.input_data = get_input_data
    return resource


# fixtures for variety data tests
with open(os.path.join(TESTS_DATA_PATH, "variety_samples/variety_data_key.yaml")) as yamlfile:
    variety_data_dict = yaml.safe_load(yamlfile)

variety_data_names = [*variety_data_dict]


@pytest.fixture(scope="session", params=variety_data_names)
def variety_data_names(request):
    return request.param


class VarietyDataResource:
    def __init__(self):
        self.dataset = None
        self.target = None
        self.class_labels = None
        self.problem = None


@pytest.fixture(scope="session")
def get_variety_dataset():
    def _foo(data_name):
        return TESTS_DATA_PATH + "/variety_samples/" + data_name

    return _foo


@pytest.fixture(scope="session")
def get_variety_target():
    def _foo(data_name):
        return variety_data_dict[data_name]["target"]

    return _foo


@pytest.fixture(scope="session")
def get_variety_problem():
    def _foo(data_name):
        return variety_data_dict[data_name]["problem"]

    return _foo


@pytest.fixture(scope="session")
def get_variety_classes_labels():
    def _foo(data_name):
        return variety_data_dict[data_name].get("classes")

    return _foo


@pytest.fixture(scope="session")
def variety_resources(
    get_variety_dataset, get_variety_target, get_variety_problem, get_variety_classes_labels
):
    resource = VarietyDataResource()
    resource.dataset = get_variety_dataset
    resource.problem = get_variety_problem
    resource.target = get_variety_target
    resource.class_labels = get_variety_classes_labels
    return resource


@pytest.fixture
def essential_language_predictor_init_params():
    return {
        "__custom_model_path__": "custom_model_path",
        "monitor": False,
    }


@pytest.fixture
def mock_python_model_adapter_predict():
    with patch.object(PythonModelAdapter, "predict") as mock_predict:
        mock_predict.return_value = None, None
        yield mock_predict


@pytest.fixture
def mock_python_model_adapter_load_model_from_artifact():
    with patch.object(
        PythonModelAdapter, "load_model_from_artifact"
    ) as mock_load_model_from_artifact:
        mock_load_model_from_artifact.return_value = Mock()
        yield mock_load_model_from_artifact<|MERGE_RESOLUTION|>--- conflicted
+++ resolved
@@ -123,12 +123,9 @@
     R_INT_COLNAMES_MULTICLASS,
     R_TRANSFORM_SPARSE_INPUT_Y_OUTPUT,
     SKLEARN_TRANSFORM_SPARSE_INPUT_Y_OUTPUT,
-<<<<<<< HEAD
     PYTHON_UNSTRUCTURED_MLOPS,
-=======
     CUSTOM_TASK_INTERFACE_REGRESSION,
     CUSTOM_TASK_INTERFACE_TRANSFORM,
->>>>>>> da554796
 )
 from datarobot_drum.drum.model_adapter import PythonModelAdapter
 
