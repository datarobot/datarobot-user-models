--- conflicted
+++ resolved
@@ -3,11 +3,7 @@
   "name": "[DataRobot] Python 3.9 Notebook Drop-In",
   "description": "This template environment can be used to create Python 3.9 notebook environments.",
   "programmingLanguage": "python",
-<<<<<<< HEAD
-  "environmentVersionId": "65bcf043fccc7d76ff504a9a",
-=======
   "environmentVersionId": "65bca82d03436a8b8056117d",
->>>>>>> 4e4bceaa
   "isPublic": true,
   "useCases": [
     "notebook"
