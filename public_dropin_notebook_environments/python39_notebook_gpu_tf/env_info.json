{
  "id": "6583d5665627082b3cff990d",
  "name": "[DataRobot] Python 3.9 Notebook Drop-In with GPU and Tensorflow support",
  "description": "This template environment can be used to create Python 3.9 notebook environments with GPU and Tensorflow.",
  "programmingLanguage": "python",
<<<<<<< HEAD
  "environmentVersionId": "65bcf043fccc7d76ff504a9b",
=======
  "environmentVersionId": "65bca82d03436a8b80561180",
>>>>>>> 4e4bceaa
  "isPublic": true,
  "useCases": [
    "notebook",
    "gpu"
  ]
}<|MERGE_RESOLUTION|>--- conflicted
+++ resolved
@@ -3,11 +3,7 @@
   "name": "[DataRobot] Python 3.9 Notebook Drop-In with GPU and Tensorflow support",
   "description": "This template environment can be used to create Python 3.9 notebook environments with GPU and Tensorflow.",
   "programmingLanguage": "python",
-<<<<<<< HEAD
-  "environmentVersionId": "65bcf043fccc7d76ff504a9b",
-=======
   "environmentVersionId": "65bca82d03436a8b80561180",
->>>>>>> 4e4bceaa
   "isPublic": true,
   "useCases": [
     "notebook",
